--- conflicted
+++ resolved
@@ -32,15 +32,8 @@
          md_drifts: [][]f64,
          md_starts: []f64,
          noises_mat: [][][]f64): [][][]f64 =
-<<<<<<< HEAD
-  #[incremental_flattening_only_inner]
-  map  (\(noises: [][]f64) ->
-          #[incremental_flattening_only_inner]
-         mkPrices(md_starts, md_vols, md_drifts, noises)) (
-=======
   #[incremental_flattening(only_inner)]
   map  (\(noises: [][]f64) ->
           #[incremental_flattening(only_inner)]
           mkPrices(md_starts, md_vols, md_drifts, noises)) (
->>>>>>> b4e7a14f
        noises_mat)