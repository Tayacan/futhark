--- conflicted
+++ resolved
@@ -7,7 +7,6 @@
 --          [ [1i32, 9i32], [3i32, 4i32] ]
 --        }
 
-<<<<<<< HEAD
 -- Code below should result in 4 successful coalescing
 -- operations in the memory block of `y`. These are:
 -- (i) @y[n/2] = a1@, (ii) `a1 = implicit-copy(x2)`,
@@ -19,10 +18,7 @@
 -- operations would be incorrect! This last memory reuse
 -- can potentially be done by linear-scan register 
 -- allocation later!
-fun main(y: *[n][m]i32, a : [m]i32): *[n][m]i32 =
-=======
 fun main(y: *[#n][#m]i32, a : [#m]i32): *[n][m]i32 =
->>>>>>> 717e3422
   let y[0,1] = 9
   let a0 = copy(a)
   loop(a1 = a0) = for i < n do
