--- conflicted
+++ resolved
@@ -42,15 +42,12 @@
     getting the upper part of multiplications.  Thanks to Chhi'mèd
     Künzang (@porcuquine) for the contribution!
 
-<<<<<<< HEAD
-=======
   * The `f32` and `f64` modules now also define `sinh`, `cosh`,
     `tanh`, `asinh`, `acosh`, and `atanh` functions.
 
   * The `f32` and `f64` modules now also define `fma` and `mad`
     functions.
 
->>>>>>> 18017781
 ### Removed
 
   * Removed `update`, `split2`, `intersperse`, `intercalate`, `pick`,
@@ -58,18 +55,13 @@
 
 ### Changed
 
-<<<<<<< HEAD
-=======
   * `"futlib"` is now called `"prelude"`, and it is now an error to
     import it explicitly.
 
->>>>>>> 18017781
 ### Fixed
 
   * Corrected address calculations in `csharp` backend.
 
-<<<<<<< HEAD
-=======
   * The C backends are now more careful about generating overflowing
     integer operations (since this is undefined behaviour in C, but
     defined in Futhark).
@@ -77,7 +69,6 @@
   * `futhark dataset` no longer crashes uncontrollably when used
     incorrectly (#849).
 
->>>>>>> 18017781
 ## [0.14.1]
 
 ### Added
