{-# LANGUAGE ConstraintKinds #-}
{-# LANGUAGE DefaultSignatures #-}
{-# LANGUAGE FlexibleContexts #-}
{-# LANGUAGE FlexibleInstances #-}
{-# LANGUAGE GeneralizedNewtypeDeriving #-}
{-# LANGUAGE MultiParamTypeClasses #-}
{-# LANGUAGE TupleSections #-}
{-# LANGUAGE TypeFamilies #-}
{-# LANGUAGE UndecidableInstances #-}

-- | A generic transformation for adding memory allocations to a
-- Futhark program.  Specialised by specific representations in
-- submodules.
module Futhark.Pass.ExplicitAllocations
  ( explicitAllocationsGeneric,
    explicitAllocationsInStmsGeneric,
    ExpHint (..),
    defaultExpHints,
    Allocable,
    Allocator (..),
    AllocM,
    AllocEnv (..),
    SizeSubst (..),
    allocInStms,
    allocForArray,
    simplifiable,
    arraySizeInBytesExp,
    mkLetNamesB',
    mkLetNamesB'',

    -- * Module re-exports

    --
    -- These are highly likely to be needed by any downstream
    -- users.
    module Control.Monad.Reader,
    module Futhark.MonadFreshNames,
    module Futhark.Pass,
    module Futhark.Tools,
  )
where

import Control.Monad.RWS.Strict
import Control.Monad.Reader
import Control.Monad.State
import Control.Monad.Writer
import Data.List (foldl', partition, sort, zip4)
import qualified Data.Map.Strict as M
import Data.Maybe
import qualified Data.Set as S
import qualified Futhark.Analysis.UsageTable as UT
import Futhark.IR.Mem
import qualified Futhark.IR.Mem.IxFun as IxFun
import Futhark.MonadFreshNames
import Futhark.Optimise.Simplify.Engine (SimpleOps (..))
import qualified Futhark.Optimise.Simplify.Engine as Engine
import Futhark.Optimise.Simplify.Lore (mkWiseBody)
import Futhark.Pass
import Futhark.Tools
import Futhark.Util (splitFromEnd, takeLast)

data AllocStm
  = SizeComputation VName (PrimExp VName)
  | Allocation VName SubExp Space
  | ArrayCopy VName VName
  deriving (Eq, Ord, Show)

bindAllocStm ::
  (MonadBinder m, Op (Lore m) ~ MemOp inner) =>
  AllocStm ->
  m ()
bindAllocStm (SizeComputation name pe) =
  letBindNames [name] =<< toExp (coerceIntPrimExp Int64 pe)
bindAllocStm (Allocation name size space) =
  letBindNames [name] $ Op $ Alloc size space
bindAllocStm (ArrayCopy name src) =
  letBindNames [name] $ BasicOp $ Copy src

class
  (MonadFreshNames m, HasScope lore m, Mem lore) =>
  Allocator lore m
  where
  addAllocStm :: AllocStm -> m ()
  askDefaultSpace :: m Space

  default addAllocStm ::
    ( Allocable fromlore lore,
      m ~ AllocM fromlore lore
    ) =>
    AllocStm ->
    m ()
  addAllocStm (SizeComputation name se) =
    letBindNames [name] =<< toExp (coerceIntPrimExp Int64 se)
  addAllocStm (Allocation name size space) =
    letBindNames [name] $ Op $ allocOp size space
  addAllocStm (ArrayCopy name src) =
    letBindNames [name] $ BasicOp $ Copy src

  -- | The subexpression giving the number of elements we should
  -- allocate space for.  See 'ChunkMap' comment.
  dimAllocationSize :: SubExp -> m SubExp
  default dimAllocationSize ::
    m ~ AllocM fromlore lore =>
    SubExp ->
    m SubExp
  dimAllocationSize (Var v) =
    -- It is important to recurse here, as the substitution may itself
    -- be a chunk size.
    maybe (return $ Var v) dimAllocationSize =<< asks (M.lookup v . chunkMap)
  dimAllocationSize size =
    return size

  -- | Get those names that are known to be constants at run-time.
  askConsts :: m (S.Set VName)

  expHints :: Exp lore -> m [ExpHint]
  expHints = defaultExpHints

allocateMemory ::
  Allocator lore m =>
  String ->
  SubExp ->
  Space ->
  m VName
allocateMemory desc size space = do
  v <- newVName desc
  addAllocStm $ Allocation v size space
  return v

computeSize ::
  Allocator lore m =>
  String ->
  PrimExp VName ->
  m SubExp
computeSize desc se = do
  v <- newVName desc
  addAllocStm $ SizeComputation v se
  return $ Var v

type Allocable fromlore tolore =
  ( PrettyLore fromlore,
    PrettyLore tolore,
    Mem tolore,
    FParamInfo fromlore ~ DeclType,
    LParamInfo fromlore ~ Type,
    BranchType fromlore ~ ExtType,
    RetType fromlore ~ DeclExtType,
    BodyDec fromlore ~ (),
    BodyDec tolore ~ (),
    ExpDec tolore ~ (),
    SizeSubst (Op tolore),
    BinderOps tolore
  )

-- | A mapping from chunk names to their maximum size.  XXX FIXME
-- HACK: This is part of a hack to add loop-invariant allocations to
-- reduce kernels, because memory expansion does not use range
-- analysis yet (it should).
type ChunkMap = M.Map VName SubExp

data AllocEnv fromlore tolore = AllocEnv
  { chunkMap :: ChunkMap,
    -- | Aggressively try to reuse memory in do-loops -
    -- should be True inside kernels, False outside.
    aggressiveReuse :: Bool,
    -- | When allocating memory, put it in this memory space.
    -- This is primarily used to ensure that group-wide
    -- statements store their results in local memory.
    allocSpace :: Space,
    -- | The set of names that are known to be constants at
    -- kernel compile time.
    envConsts :: S.Set VName,
    allocInOp :: Op fromlore -> AllocM fromlore tolore (Op tolore),
    envExpHints :: Exp tolore -> AllocM fromlore tolore [ExpHint]
  }

-- | Monad for adding allocations to an entire program.
newtype AllocM fromlore tolore a
  = AllocM (BinderT tolore (ReaderT (AllocEnv fromlore tolore) (State VNameSource)) a)
  deriving
    ( Applicative,
      Functor,
      Monad,
      MonadFreshNames,
      HasScope tolore,
      LocalScope tolore,
      MonadReader (AllocEnv fromlore tolore)
    )

instance
  (Allocable fromlore tolore, Allocator tolore (AllocM fromlore tolore)) =>
  MonadBinder (AllocM fromlore tolore)
  where
  type Lore (AllocM fromlore tolore) = tolore

  mkExpDecM _ _ = return ()

  mkLetNamesM names e = do
    pat <- patternWithAllocations names e
    return $ Let pat (defAux ()) e

  mkBodyM bnds res = return $ Body () bnds res

  addStms = AllocM . addStms
  collectStms (AllocM m) = AllocM $ collectStms m

instance
  (Allocable fromlore tolore) =>
  Allocator tolore (AllocM fromlore tolore)
  where
  expHints e = do
    f <- asks envExpHints
    f e
  askDefaultSpace = asks allocSpace

  askConsts = asks envConsts

runAllocM ::
  MonadFreshNames m =>
  (Op fromlore -> AllocM fromlore tolore (Op tolore)) ->
  (Exp tolore -> AllocM fromlore tolore [ExpHint]) ->
  AllocM fromlore tolore a ->
  m a
runAllocM handleOp hints (AllocM m) =
  fmap fst $ modifyNameSource $ runState $ runReaderT (runBinderT m mempty) env
  where
    env =
      AllocEnv
        { chunkMap = mempty,
          aggressiveReuse = False,
          allocSpace = DefaultSpace,
          envConsts = mempty,
          allocInOp = handleOp,
          envExpHints = hints
        }

-- | Monad for adding allocations to a single pattern.
newtype PatAllocM lore a
  = PatAllocM
      ( RWS
          (Scope lore)
          [AllocStm]
          VNameSource
          a
      )
  deriving
    ( Applicative,
      Functor,
      Monad,
      HasScope lore,
      MonadWriter [AllocStm],
      MonadFreshNames
    )

instance Mem lore => Allocator lore (PatAllocM lore) where
  addAllocStm = tell . pure
  dimAllocationSize = return
  askDefaultSpace = return DefaultSpace
  askConsts = pure mempty

runPatAllocM ::
  MonadFreshNames m =>
  PatAllocM lore a ->
  Scope lore ->
  m (a, [AllocStm])
runPatAllocM (PatAllocM m) mems =
  modifyNameSource $ frob . runRWS m mems
  where
    frob (a, s, w) = ((a, w), s)

elemSize :: Num a => Type -> a
elemSize = primByteSize . elemType

arraySizeInBytesExp :: Type -> PrimExp VName
arraySizeInBytesExp t =
  untyped $ foldl' (*) (elemSize t) $ map pe64 (arrayDims t)

arraySizeInBytesExpM :: Allocator lore m => Type -> m (PrimExp VName)
arraySizeInBytesExpM t = do
  dims <- mapM dimAllocationSize (arrayDims t)
  let dim_prod_i64 = product $ map pe64 dims
      elm_size_i64 = primByteSize $ elemType t
  return $ untyped $ dim_prod_i64 * elm_size_i64

arraySizeInBytes :: Allocator lore m => Type -> m SubExp
arraySizeInBytes = computeSize "bytes" <=< arraySizeInBytesExpM

-- | Allocate memory for a value of the given type.
allocForArray ::
  Allocator lore m =>
  Type ->
  Space ->
  m VName
allocForArray t space = do
  size <- arraySizeInBytes t
  allocateMemory "mem" size space

allocsForStm ::
  (Allocator lore m, ExpDec lore ~ ()) =>
  [Ident] ->
  [Ident] ->
  Exp lore ->
  m (Stm lore)
allocsForStm sizeidents validents e = do
  rts <- expReturns e
  hints <- expHints e
  (ctxElems, valElems) <- allocsForPattern sizeidents validents rts hints
  return $ Let (Pattern ctxElems valElems) (defAux ()) e

patternWithAllocations ::
  (Allocator lore m, ExpDec lore ~ ()) =>
  [VName] ->
  Exp lore ->
  m (Pattern lore)
patternWithAllocations names e = do
  (ts', sizes) <- instantiateShapes' =<< expExtType e
  let identForBindage name t =
        pure $ Ident name t
  vals <- sequence [identForBindage name t | (name, t) <- zip names ts']
  stmPattern <$> allocsForStm sizes vals e

allocsForPattern ::
  Allocator lore m =>
  [Ident] ->
  [Ident] ->
  [ExpReturns] ->
  [ExpHint] ->
  m
    ( [PatElem lore],
      [PatElem lore]
    )
allocsForPattern sizeidents validents rts hints = do
  let sizes' = [PatElem size $ MemPrim int64 | size <- map identName sizeidents]
  (vals, (exts, mems)) <-
    runWriterT $
      forM (zip3 validents rts hints) $ \(ident, rt, hint) -> do
        let shape = arrayShape $ identType ident
        case rt of
          MemPrim _ -> do
            summary <- lift $ summaryForBindage (identType ident) hint
            return $ PatElem (identName ident) summary
          MemMem space ->
            return $
              PatElem (identName ident) $
                MemMem space
          MemArray bt _ u (Just (ReturnsInBlock mem extixfun)) -> do
            (patels, ixfn) <- instantiateExtIxFun ident extixfun
            tell (patels, [])

            return $
              PatElem (identName ident) $
                MemArray bt shape u $
                  ArrayIn mem ixfn
          MemArray _ extshape _ Nothing
            | Just _ <- knownShape extshape -> do
              summary <- lift $ summaryForBindage (identType ident) hint
              return $ PatElem (identName ident) summary
          MemArray bt _ u (Just (ReturnsNewBlock space _ extixfn)) -> do
            -- treat existential index function first
            (patels, ixfn) <- instantiateExtIxFun ident extixfn
            tell (patels, [])

            memid <- lift $ mkMemIdent ident space
            tell ([], [PatElem (identName memid) $ MemMem space])
            return $
              PatElem (identName ident) $
                MemArray bt shape u $
                  ArrayIn (identName memid) ixfn
          _ -> error "Impossible case reached in allocsForPattern!"

  return
    ( sizes' <> exts <> mems,
      vals
    )
  where
    knownShape = mapM known . shapeDims
    known (Free v) = Just v
    known Ext {} = Nothing

    mkMemIdent :: (MonadFreshNames m) => Ident -> Space -> m Ident
    mkMemIdent ident space = do
      let memname = baseString (identName ident) <> "_mem"
      newIdent memname $ Mem space

    instantiateExtIxFun ::
      MonadFreshNames m =>
      Ident ->
      ExtIxFun ->
      m ([PatElemT (MemInfo d u ret)], IxFun)
    instantiateExtIxFun idd ext_ixfn = do
      let isAndPtps =
            S.toList $
              foldMap onlyExts $
                foldMap (leafExpTypes . untyped) ext_ixfn

      -- Find the existentials that reuse the sizeidents, and
      -- those that need new pattern elements.  Assumes that the
      -- Exts form a contiguous interval of integers.
      let (size_exts, new_exts) =
            span ((< length sizeidents) . fst) $ sort isAndPtps
      (new_substs, patels) <-
        fmap unzip $
          forM new_exts $ \(i, t) -> do
            v <- newVName $ baseString (identName idd) <> "_ixfn"
            return
              ( (Ext i, LeafExp (Free v) t),
                PatElem v $ MemPrim t
              )
      let size_substs =
            zipWith
              ( \(i, t) ident ->
                  (Ext i, LeafExp (Free (identName ident)) t)
              )
              size_exts
              sizeidents
          substs = M.fromList $ new_substs <> size_substs
      ixfn <- instantiateIxFun $ IxFun.substituteInIxFun (fmap isInt64 substs) ext_ixfn

      return (patels, ixfn)

onlyExts :: (Ext a, PrimType) -> S.Set (Int, PrimType)
onlyExts (Free _, _) = S.empty
onlyExts (Ext i, t) = S.singleton (i, t)

instantiateIxFun :: Monad m => ExtIxFun -> m IxFun
instantiateIxFun = traverse $ traverse inst
  where
    inst Ext {} = error "instantiateIxFun: not yet"
    inst (Free x) = return x

summaryForBindage ::
  Allocator lore m =>
  Type ->
  ExpHint ->
  m (MemBound NoUniqueness)
summaryForBindage (Prim bt) _ =
  return $ MemPrim bt
summaryForBindage (Mem space) _ =
  return $ MemMem space
summaryForBindage t@(Array bt shape u) NoHint = do
  m <- allocForArray t =<< askDefaultSpace
  return $ directIxFun bt shape u m t
summaryForBindage t (Hint ixfun space) = do
  let bt = elemType t
  bytes <-
    computeSize "bytes" $
      untyped $
        product
          [ product $ IxFun.base ixfun,
            primByteSize (elemType t)
          ]
  m <- allocateMemory "mem" bytes space
  return $ MemArray bt (arrayShape t) NoUniqueness $ ArrayIn m ixfun

lookupMemSpace :: (HasScope lore m, Monad m) => VName -> m Space
lookupMemSpace v = do
  t <- lookupType v
  case t of
    Mem space -> return space
    _ -> error $ "lookupMemSpace: " ++ pretty v ++ " is not a memory block."

directIxFun :: PrimType -> Shape -> u -> VName -> Type -> MemBound u
directIxFun bt shape u mem t =
  let ixf = IxFun.iota $ map pe64 $ arrayDims t
   in MemArray bt shape u $ ArrayIn mem ixf

allocInFParams ::
  (Allocable fromlore tolore) =>
  [(FParam fromlore, Space)] ->
  ([FParam tolore] -> AllocM fromlore tolore a) ->
  AllocM fromlore tolore a
allocInFParams params m = do
  (valparams, (ctxparams, memparams)) <-
    runWriterT $ mapM (uncurry allocInFParam) params
  let params' = ctxparams <> memparams <> valparams
      summary = scopeOfFParams params'
  localScope summary $ m params'

allocInFParam ::
  (Allocable fromlore tolore) =>
  FParam fromlore ->
  Space ->
  WriterT
    ([FParam tolore], [FParam tolore])
    (AllocM fromlore tolore)
    (FParam tolore)
allocInFParam param pspace =
  case paramDeclType param of
    Array bt shape u -> do
      let memname = baseString (paramName param) <> "_mem"
          ixfun = IxFun.iota $ map pe64 $ shapeDims shape
      mem <- lift $ newVName memname
      tell ([], [Param mem $ MemMem pspace])
      return param {paramDec = MemArray bt shape u $ ArrayIn mem ixfun}
    Prim bt ->
      return param {paramDec = MemPrim bt}
    Mem space ->
      return param {paramDec = MemMem space}

allocInMergeParams ::
  ( Allocable fromlore tolore,
    Allocator tolore (AllocM fromlore tolore)
  ) =>
  [(FParam fromlore, SubExp)] ->
  ( [FParam tolore] ->
    [FParam tolore] ->
    ([SubExp] -> AllocM fromlore tolore ([SubExp], [SubExp])) ->
    AllocM fromlore tolore a
  ) ->
  AllocM fromlore tolore a
allocInMergeParams merge m = do
  ((valparams, handle_loop_subexps), (ctx_params, mem_params)) <-
    runWriterT $ unzip <$> mapM allocInMergeParam merge
  let mergeparams' = ctx_params <> mem_params <> valparams
      summary = scopeOfFParams mergeparams'

      mk_loop_res ses = do
        (valargs, (ctxargs, memargs)) <-
          runWriterT $ zipWithM ($) handle_loop_subexps ses
        return (ctxargs <> memargs, valargs)

  localScope summary $ m (ctx_params <> mem_params) valparams mk_loop_res
  where
    allocInMergeParam ::
      (Allocable fromlore tolore, Allocator tolore (AllocM fromlore tolore)) =>
      (Param DeclType, SubExp) ->
      WriterT
        ([FParam tolore], [FParam tolore])
        (AllocM fromlore tolore)
        (FParam tolore, SubExp -> WriterT ([SubExp], [SubExp]) (AllocM fromlore tolore) SubExp)
    allocInMergeParam (mergeparam, Var v)
      | Array bt shape u <- paramDeclType mergeparam = do
        (mem', _) <- lift $ lookupArraySummary v
        mem_space <- lift $ lookupMemSpace mem'

        (_, ext_ixfun, substs, _) <- lift $ existentializeArray mem_space v

        (ctx_params, param_ixfun_substs) <-
          unzip
            <$> mapM
              ( \_ -> do
                  vname <- lift $ newVName "ctx_param_ext"
                  return
                    ( Param vname $ MemPrim int64,
                      fmap Free $ pe64 $ Var vname
                    )
              )
              substs

        tell (ctx_params, [])

        param_ixfun <-
          instantiateIxFun $
            IxFun.substituteInIxFun
              (M.fromList $ zip (fmap Ext [0 ..]) param_ixfun_substs)
              ext_ixfun

        mem_name <- newVName "mem_param"
        tell ([], [Param mem_name $ MemMem mem_space])

        return
          ( mergeparam {paramDec = MemArray bt shape u $ ArrayIn mem_name param_ixfun},
            ensureArrayIn mem_space
          )
    allocInMergeParam (mergeparam, _) = doDefault mergeparam =<< lift askDefaultSpace

    doDefault mergeparam space = do
      mergeparam' <- allocInFParam mergeparam space
      return (mergeparam', linearFuncallArg (paramType mergeparam) space)

-- Returns the existentialized index function, the list of substituted values and the memory location.
existentializeArray ::
  (Allocable fromlore tolore, Allocator tolore (AllocM fromlore tolore)) =>
  Space ->
  VName ->
<<<<<<< HEAD
  AllocM fromlore tolore (SubExp, ExtIxFun, [TPrimExp Int32 VName], VName)
existentializeArray ScalarSpace {} v = do
  (mem', ixfun) <- lookupArraySummary v
  return (Var v, fmap (fmap Free) ixfun, mempty, mem')
=======
  AllocM fromlore tolore (SubExp, ExtIxFun, [TPrimExp Int64 VName], VName)
>>>>>>> 62155441
existentializeArray space v = do
  (mem', ixfun) <- lookupArraySummary v
  sp <- lookupMemSpace mem'

  let (ext_ixfun', substs') = runState (IxFun.existentialize ixfun) []

  case (ext_ixfun', sp == space) of
    (Just x, True) -> return (Var v, x, substs', mem')
    _ -> do
      (mem, subexp) <- allocLinearArray space (baseString v) v
      ixfun' <- fromJust <$> subExpIxFun subexp
      let (ext_ixfun, substs) = runState (IxFun.existentialize ixfun') []
      return (subexp, fromJust ext_ixfun, substs, mem)

ensureArrayIn ::
  ( Allocable fromlore tolore,
    Allocator tolore (AllocM fromlore tolore)
  ) =>
  Space ->
  SubExp ->
  WriterT ([SubExp], [SubExp]) (AllocM fromlore tolore) SubExp
ensureArrayIn _ (Constant v) =
  error $ "ensureArrayIn: " ++ pretty v ++ " cannot be an array."
ensureArrayIn space (Var v) = do
  (sub_exp, _, substs, mem) <- lift $ existentializeArray space v
  (ctx_vals, _) <-
    unzip
      <$> mapM
        ( \s -> do
            vname <- lift $ letExp "ctx_val" =<< toExp s
            return (Var vname, fmap Free $ primExpFromSubExp int64 $ Var vname)
        )
        substs

  tell (ctx_vals, [Var mem])

  return sub_exp

ensureDirectArray ::
  ( Allocable fromlore tolore,
    Allocator tolore (AllocM fromlore tolore)
  ) =>
  Maybe Space ->
  VName ->
  AllocM fromlore tolore (VName, SubExp)
ensureDirectArray space_ok v = do
  (mem, ixfun) <- lookupArraySummary v
  mem_space <- lookupMemSpace mem
  default_space <- askDefaultSpace
  if IxFun.isDirect ixfun && maybe True (== mem_space) space_ok
    then return (mem, Var v)
    else needCopy (fromMaybe default_space space_ok)
  where
    needCopy space =
      -- We need to do a new allocation, copy 'v', and make a new
      -- binding for the size of the memory block.
      allocLinearArray space (baseString v) v

allocLinearArray ::
  (Allocable fromlore tolore, Allocator tolore (AllocM fromlore tolore)) =>
  Space ->
  String ->
  VName ->
  AllocM fromlore tolore (VName, SubExp)
allocLinearArray space s v = do
  t <- lookupType v
  mem <- allocForArray t space
  v' <- newIdent (s ++ "_linear") t
  let ixfun = directIxFun (elemType t) (arrayShape t) NoUniqueness mem t
  let pat = Pattern [] [PatElem (identName v') ixfun]
  addStm $ Let pat (defAux ()) $ BasicOp $ Copy v
  return (mem, Var $ identName v')

funcallArgs ::
  ( Allocable fromlore tolore,
    Allocator tolore (AllocM fromlore tolore)
  ) =>
  [(SubExp, Diet)] ->
  AllocM fromlore tolore [(SubExp, Diet)]
funcallArgs args = do
  (valargs, (ctx_args, mem_and_size_args)) <- runWriterT $
    forM args $ \(arg, d) -> do
      t <- lift $ subExpType arg
      space <- lift askDefaultSpace
      arg' <- linearFuncallArg t space arg
      return (arg', d)
  return $ map (,Observe) (ctx_args <> mem_and_size_args) <> valargs

linearFuncallArg ::
  ( Allocable fromlore tolore,
    Allocator tolore (AllocM fromlore tolore)
  ) =>
  Type ->
  Space ->
  SubExp ->
  WriterT ([SubExp], [SubExp]) (AllocM fromlore tolore) SubExp
linearFuncallArg Array {} space (Var v) = do
  (mem, arg') <- lift $ ensureDirectArray (Just space) v
  tell ([], [Var mem])
  return arg'
linearFuncallArg _ _ arg =
  return arg

explicitAllocationsGeneric ::
  ( Allocable fromlore tolore,
    Allocator tolore (AllocM fromlore tolore)
  ) =>
  (Op fromlore -> AllocM fromlore tolore (Op tolore)) ->
  (Exp tolore -> AllocM fromlore tolore [ExpHint]) ->
  Pass fromlore tolore
explicitAllocationsGeneric handleOp hints =
  Pass "explicit allocations" "Transform program to explicit memory representation" $
    intraproceduralTransformationWithConsts onStms allocInFun
  where
    onStms stms = runAllocM handleOp hints $ allocInStms stms pure

    allocInFun consts (FunDef entry attrs fname rettype params fbody) =
      runAllocM handleOp hints $
        inScopeOf consts $
          allocInFParams (zip params $ repeat DefaultSpace) $ \params' -> do
            fbody' <-
              insertStmsM $
                allocInFunBody
                  (map (const $ Just DefaultSpace) rettype)
                  fbody
            return $ FunDef entry attrs fname (memoryInDeclExtType rettype) params' fbody'

explicitAllocationsInStmsGeneric ::
  ( MonadFreshNames m,
    HasScope tolore m,
    Allocable fromlore tolore
  ) =>
  (Op fromlore -> AllocM fromlore tolore (Op tolore)) ->
  (Exp tolore -> AllocM fromlore tolore [ExpHint]) ->
  Stms fromlore ->
  m (Stms tolore)
explicitAllocationsInStmsGeneric handleOp hints stms = do
  scope <- askScope
  runAllocM handleOp hints $ localScope scope $ allocInStms stms return

memoryInDeclExtType :: [DeclExtType] -> [FunReturns]
memoryInDeclExtType ts = evalState (mapM addMem ts) $ startOfFreeIDRange ts
  where
    addMem (Prim t) = return $ MemPrim t
    addMem Mem {} = error "memoryInDeclExtType: too much memory"
    addMem (Array bt shape u) = do
      i <- get <* modify (+ 1)
      return $
        MemArray bt shape u $
          ReturnsNewBlock DefaultSpace i $
            IxFun.iota $ map convert $ shapeDims shape

    convert (Ext i) = le64 $ Ext i
    convert (Free v) = Free <$> pe64 v

startOfFreeIDRange :: [TypeBase ExtShape u] -> Int
startOfFreeIDRange = S.size . shapeContext

bodyReturnMemCtx ::
  (Allocable fromlore tolore, Allocator tolore (AllocM fromlore tolore)) =>
  SubExp ->
  AllocM fromlore tolore [SubExp]
bodyReturnMemCtx Constant {} =
  return []
bodyReturnMemCtx (Var v) = do
  info <- lookupMemInfo v
  case info of
    MemPrim {} -> return []
    MemMem {} -> return [] -- should not happen
    MemArray _ _ _ (ArrayIn mem _) -> return [Var mem]

allocInFunBody ::
  (Allocable fromlore tolore, Allocator tolore (AllocM fromlore tolore)) =>
  [Maybe Space] ->
  Body fromlore ->
  AllocM fromlore tolore (Body tolore)
allocInFunBody space_oks (Body _ bnds res) =
  allocInStms bnds $ \bnds' -> do
    (res'', allocs) <- collectStms $ do
      res' <- zipWithM ensureDirect space_oks' res
      let (ctx_res, val_res) = splitFromEnd num_vals res'
      mem_ctx_res <- concat <$> mapM bodyReturnMemCtx val_res
      return $ ctx_res <> mem_ctx_res <> val_res
    return $ Body () (bnds' <> allocs) res''
  where
    num_vals = length space_oks
    space_oks' = replicate (length res - num_vals) Nothing ++ space_oks

ensureDirect ::
  (Allocable fromlore tolore, Allocator tolore (AllocM fromlore tolore)) =>
  Maybe Space ->
  SubExp ->
  AllocM fromlore tolore SubExp
ensureDirect _ se@Constant {} = return se
ensureDirect space_ok (Var v) = do
  bt <- primType <$> lookupType v
  if bt
    then return $ Var v
    else do
      (_, v') <- ensureDirectArray space_ok v
      return v'

allocInStms ::
  (Allocable fromlore tolore) =>
  Stms fromlore ->
  (Stms tolore -> AllocM fromlore tolore a) ->
  AllocM fromlore tolore a
allocInStms origstms m = allocInStms' (stmsToList origstms) mempty
  where
    allocInStms' [] stms' =
      m stms'
    allocInStms' (x : xs) stms' = do
      allocstms <- allocInStm' x
      localScope (scopeOf allocstms) $ do
        let stms_substs = foldMap sizeSubst allocstms
            stms_consts = foldMap stmConsts allocstms
            f env =
              env
                { chunkMap = stms_substs <> chunkMap env,
                  envConsts = stms_consts <> envConsts env
                }
        local f $ allocInStms' xs (stms' <> allocstms)
    allocInStm' stm =
      collectStms_ $ auxing (stmAux stm) $ allocInStm stm

allocInStm ::
  (Allocable fromlore tolore, Allocator tolore (AllocM fromlore tolore)) =>
  Stm fromlore ->
  AllocM fromlore tolore ()
allocInStm (Let (Pattern sizeElems valElems) _ e) = do
  e' <- allocInExp e
  let sizeidents = map patElemIdent sizeElems
      validents = map patElemIdent valElems
  bnd <- allocsForStm sizeidents validents e'
  addStm bnd

allocInExp ::
  (Allocable fromlore tolore, Allocator tolore (AllocM fromlore tolore)) =>
  Exp fromlore ->
  AllocM fromlore tolore (Exp tolore)
allocInExp (DoLoop ctx val form (Body () bodybnds bodyres)) =
  allocInMergeParams ctx $ \_ ctxparams' _ ->
    allocInMergeParams val $
      \new_ctx_params valparams' mk_loop_val -> do
        form' <- allocInLoopForm form
        localScope (scopeOf form') $ do
          (valinit_ctx, valinit') <- mk_loop_val valinit
          body' <- insertStmsM $
            allocInStms bodybnds $ \bodybnds' -> do
              ((val_ses, valres'), val_retbnds) <- collectStms $ mk_loop_val valres
              return $ Body () (bodybnds' <> val_retbnds) (ctxres ++ val_ses ++ valres')
          return $
            DoLoop
              (zip (ctxparams' ++ new_ctx_params) (ctxinit ++ valinit_ctx))
              (zip valparams' valinit')
              form'
              body'
  where
    (_ctxparams, ctxinit) = unzip ctx
    (_valparams, valinit) = unzip val
    (ctxres, valres) = splitAt (length ctx) bodyres
allocInExp (Apply fname args rettype loc) = do
  args' <- funcallArgs args
  return $ Apply fname args' (memoryInDeclExtType rettype) loc
allocInExp (If cond tbranch0 fbranch0 (IfDec rets ifsort)) = do
  let num_rets = length rets
  -- switch to the explicit-mem rep, but do nothing about results
  (tbranch, tm_ixfs) <- allocInIfBody num_rets tbranch0
  (fbranch, fm_ixfs) <- allocInIfBody num_rets fbranch0
  tspaces <- mkSpaceOks num_rets tbranch
  fspaces <- mkSpaceOks num_rets fbranch
  -- try to generalize (antiunify) the index functions of the then and else bodies
  let sp_substs = zipWith generalize (zip tspaces tm_ixfs) (zip fspaces fm_ixfs)
      (spaces, subs) = unzip sp_substs
      tsubs = map (selectSub fst) subs
      fsubs = map (selectSub snd) subs
  (tbranch', trets) <- addResCtxInIfBody rets tbranch spaces tsubs
  (fbranch', frets) <- addResCtxInIfBody rets fbranch spaces fsubs
  if frets /= trets
    then error "In allocInExp, IF case: antiunification of then/else produce different ExtInFn!"
    else do
      -- above is a sanity check; implementation continues on else branch
      let res_then = bodyResult tbranch'
          res_else = bodyResult fbranch'
          size_ext = length res_then - length trets
          (ind_ses0, r_then_else) =
            partition (\(r_then, r_else, _) -> r_then == r_else) $
              zip3 res_then res_else [0 .. size_ext - 1]
          (r_then_ext, r_else_ext, _) = unzip3 r_then_else
          ind_ses =
            zipWith
              (\(se, _, i) k -> (i - k, se))
              ind_ses0
              [0 .. length ind_ses0 - 1]
          rets'' = foldl (\acc (i, se) -> fixExt i se acc) trets ind_ses
          tbranch'' = tbranch' {bodyResult = r_then_ext ++ drop size_ext res_then}
          fbranch'' = fbranch' {bodyResult = r_else_ext ++ drop size_ext res_else}
          res_if_expr = If cond tbranch'' fbranch'' $ IfDec rets'' ifsort
      return res_if_expr
  where
    generalize ::
      (Maybe Space, Maybe IxFun) ->
      (Maybe Space, Maybe IxFun) ->
      (Maybe Space, Maybe (ExtIxFun, [(TPrimExp Int64 VName, TPrimExp Int64 VName)]))
    generalize (Just sp1, Just ixf1) (Just sp2, Just ixf2) =
      if sp1 /= sp2
        then (Just sp1, Nothing)
        else case IxFun.leastGeneralGeneralization (fmap untyped ixf1) (fmap untyped ixf2) of
          Just (ixf, m) ->
            ( Just sp1,
              Just
                ( fmap TPrimExp ixf,
                  zip (map (TPrimExp . fst) m) (map (TPrimExp . snd) m)
                )
            )
          Nothing -> (Just sp1, Nothing)
    generalize (mbsp1, _) _ = (mbsp1, Nothing)

    selectSub ::
      ((a, a) -> a) ->
      Maybe (ExtIxFun, [(a, a)]) ->
      Maybe (ExtIxFun, [a])
    selectSub f (Just (ixfn, m)) = Just (ixfn, map f m)
    selectSub _ Nothing = Nothing
    allocInIfBody ::
      (Allocable fromlore tolore, Allocator tolore (AllocM fromlore tolore)) =>
      Int ->
      Body fromlore ->
      AllocM fromlore tolore (Body tolore, [Maybe IxFun])
    allocInIfBody num_vals (Body _ bnds res) =
      allocInStms bnds $ \bnds' -> do
        let (_, val_res) = splitFromEnd num_vals res
        mem_ixfs <- mapM subExpIxFun val_res
        return (Body () bnds' res, mem_ixfs)
allocInExp e = mapExpM alloc e
  where
    alloc =
      identityMapper
        { mapOnBody = error "Unhandled Body in ExplicitAllocations",
          mapOnRetType = error "Unhandled RetType in ExplicitAllocations",
          mapOnBranchType = error "Unhandled BranchType in ExplicitAllocations",
          mapOnFParam = error "Unhandled FParam in ExplicitAllocations",
          mapOnLParam = error "Unhandled LParam in ExplicitAllocations",
          mapOnOp = \op -> do
            handle <- asks allocInOp
            handle op
        }

subExpIxFun ::
  (Allocable fromlore tolore, Allocator tolore (AllocM fromlore tolore)) =>
  SubExp ->
  AllocM fromlore tolore (Maybe IxFun)
subExpIxFun Constant {} = return Nothing
subExpIxFun (Var v) = do
  info <- lookupMemInfo v
  case info of
    MemArray _ptp _shp _u (ArrayIn _ ixf) -> return $ Just ixf
    _ -> return Nothing

addResCtxInIfBody ::
  (Allocable fromlore tolore, Allocator tolore (AllocM fromlore tolore)) =>
  [ExtType] ->
  Body tolore ->
  [Maybe Space] ->
  [Maybe (ExtIxFun, [TPrimExp Int64 VName])] ->
  AllocM fromlore tolore (Body tolore, [BodyReturns])
addResCtxInIfBody ifrets (Body _ bnds res) spaces substs = do
  let num_vals = length ifrets
      (ctx_res, val_res) = splitFromEnd num_vals res
  ((res', bodyrets'), all_body_stms) <- collectStms $ do
    mapM_ addStm bnds
    (val_res', ext_ses_res, mem_ctx_res, bodyrets, total_existentials) <-
      foldM helper ([], [], [], [], length ctx_res) (zip4 ifrets val_res substs spaces)
    return
      ( ctx_res <> ext_ses_res <> mem_ctx_res <> val_res',
        -- We need to adjust the ReturnsNewBlock existentials, because they
        -- should always be numbered _after_ all other existentials in the
        -- return values.
        reverse $ fst $ foldl adjustNewBlockExistential ([], total_existentials) bodyrets
      )
  body' <- mkBodyM all_body_stms res'
  return (body', bodyrets')
  where
    helper (res_acc, ext_acc, ctx_acc, br_acc, k) (ifr, r, mbixfsub, sp) =
      case mbixfsub of
        Nothing -> do
          -- does NOT generalize/antiunify; ensure direct
          r' <- ensureDirect sp r
          mem_ctx_r <- bodyReturnMemCtx r'
          let body_ret = inspect ifr sp
          return
            ( res_acc ++ [r'],
              ext_acc,
              ctx_acc ++ mem_ctx_r,
              br_acc ++ [body_ret],
              k
            )
        Just (ixfn, m) -> do
          -- generalizes
          let i = length m
          ext_ses <- mapM (toSubExp "ixfn_exist") m
          mem_ctx_r <- bodyReturnMemCtx r
          let sp' = fromMaybe DefaultSpace sp
              ixfn' = fmap (adjustExtPE k) ixfn
              exttp = case ifr of
                Array pt shp' u ->
                  MemArray pt shp' u $
                    ReturnsNewBlock sp' 0 ixfn'
                _ -> error "Impossible case reached in addResCtxInIfBody"
          return
            ( res_acc ++ [r],
              ext_acc ++ ext_ses,
              ctx_acc ++ mem_ctx_r,
              br_acc ++ [exttp],
              k + i
            )

    adjustNewBlockExistential :: ([BodyReturns], Int) -> BodyReturns -> ([BodyReturns], Int)
    adjustNewBlockExistential (acc, k) (MemArray pt shp u (ReturnsNewBlock space _ ixfun)) =
      (MemArray pt shp u (ReturnsNewBlock space k ixfun) : acc, k + 1)
    adjustNewBlockExistential (acc, k) x = (x : acc, k)

    inspect (Array pt shape u) space =
      let space' = fromMaybe DefaultSpace space
          bodyret =
            MemArray pt shape u $
              ReturnsNewBlock space' 0 $
                IxFun.iota $ map convert $ shapeDims shape
       in bodyret
    inspect (Prim pt) _ = MemPrim pt
    inspect (Mem space) _ = MemMem space

    convert (Ext i) = le64 (Ext i)
    convert (Free v) = Free <$> pe64 v

    adjustExtV :: Int -> Ext VName -> Ext VName
    adjustExtV _ (Free v) = Free v
    adjustExtV k (Ext i) = Ext (k + i)

    adjustExtPE :: Int -> TPrimExp t (Ext VName) -> TPrimExp t (Ext VName)
    adjustExtPE k = fmap (adjustExtV k)

mkSpaceOks ::
  (Mem tolore, LocalScope tolore m) =>
  Int ->
  Body tolore ->
  m [Maybe Space]
mkSpaceOks num_vals (Body _ stms res) =
  inScopeOf stms $
    mapM mkSpaceOK $ takeLast num_vals res
  where
    mkSpaceOK (Var v) = do
      v_info <- lookupMemInfo v
      case v_info of
        MemArray _ _ _ (ArrayIn mem _) -> do
          mem_info <- lookupMemInfo mem
          case mem_info of
            MemMem space -> return $ Just space
            _ -> return Nothing
        _ -> return Nothing
    mkSpaceOK _ = return Nothing

allocInLoopForm ::
  ( Allocable fromlore tolore,
    Allocator tolore (AllocM fromlore tolore)
  ) =>
  LoopForm fromlore ->
  AllocM fromlore tolore (LoopForm tolore)
allocInLoopForm (WhileLoop v) = return $ WhileLoop v
allocInLoopForm (ForLoop i it n loopvars) =
  ForLoop i it n <$> mapM allocInLoopVar loopvars
  where
    allocInLoopVar (p, a) = do
      (mem, ixfun) <- lookupArraySummary a
      case paramType p of
        Array bt shape u -> do
          dims <- map pe64 . arrayDims <$> lookupType a
          let ixfun' =
                IxFun.slice ixfun $
                  fullSliceNum dims [DimFix $ le64 i]
          return (p {paramDec = MemArray bt shape u $ ArrayIn mem ixfun'}, a)
        Prim bt ->
          return (p {paramDec = MemPrim bt}, a)
        Mem space ->
          return (p {paramDec = MemMem space}, a)

class SizeSubst op where
  opSizeSubst :: PatternT dec -> op -> ChunkMap
  opIsConst :: op -> Bool
  opIsConst = const False

instance SizeSubst () where
  opSizeSubst _ _ = mempty

instance SizeSubst op => SizeSubst (MemOp op) where
  opSizeSubst pat (Inner op) = opSizeSubst pat op
  opSizeSubst _ _ = mempty

  opIsConst (Inner op) = opIsConst op
  opIsConst _ = False

sizeSubst :: SizeSubst (Op lore) => Stm lore -> ChunkMap
sizeSubst (Let pat _ (Op op)) = opSizeSubst pat op
sizeSubst _ = mempty

stmConsts :: SizeSubst (Op lore) => Stm lore -> S.Set VName
stmConsts (Let pat _ (Op op))
  | opIsConst op = S.fromList $ patternNames pat
stmConsts _ = mempty

mkLetNamesB' ::
  ( Op (Lore m) ~ MemOp inner,
    MonadBinder m,
    ExpDec (Lore m) ~ (),
    Allocator (Lore m) (PatAllocM (Lore m))
  ) =>
  ExpDec (Lore m) ->
  [VName] ->
  Exp (Lore m) ->
  m (Stm (Lore m))
mkLetNamesB' dec names e = do
  scope <- askScope
  pat <- bindPatternWithAllocations scope names e
  return $ Let pat (defAux dec) e

mkLetNamesB'' ::
  ( Op (Lore m) ~ MemOp inner,
    ExpDec lore ~ (),
    HasScope (Engine.Wise lore) m,
    Allocator lore (PatAllocM lore),
    MonadBinder m,
    Engine.CanBeWise (Op lore)
  ) =>
  [VName] ->
  Exp (Engine.Wise lore) ->
  m (Stm (Engine.Wise lore))
mkLetNamesB'' names e = do
  scope <- Engine.removeScopeWisdom <$> askScope
  (pat, prestms) <- runPatAllocM (patternWithAllocations names $ Engine.removeExpWisdom e) scope
  mapM_ bindAllocStm prestms
  let pat' = Engine.addWisdomToPattern pat e
      dec = Engine.mkWiseExpDec pat' () e
  return $ Let pat' (defAux dec) e

simplifiable ::
  ( Engine.SimplifiableLore lore,
    ExpDec lore ~ (),
    BodyDec lore ~ (),
    Op lore ~ MemOp inner,
    Allocator lore (PatAllocM lore)
  ) =>
  (Engine.OpWithWisdom inner -> UT.UsageTable) ->
  (inner -> Engine.SimpleM lore (Engine.OpWithWisdom inner, Stms (Engine.Wise lore))) ->
  SimpleOps lore
simplifiable innerUsage simplifyInnerOp =
  SimpleOps mkExpDecS' mkBodyS' protectOp opUsage simplifyOp
  where
    mkExpDecS' _ pat e =
      return $ Engine.mkWiseExpDec pat () e

    mkBodyS' _ bnds res = return $ mkWiseBody () bnds res

    protectOp taken pat (Alloc size space) = Just $ do
      tbody <- resultBodyM [size]
      fbody <- resultBodyM [intConst Int64 0]
      size' <-
        letSubExp "hoisted_alloc_size" $
          If taken tbody fbody $ IfDec [MemPrim int64] IfFallback
      letBind pat $ Op $ Alloc size' space
    protectOp _ _ _ = Nothing

    opUsage (Alloc (Var size) _) =
      UT.sizeUsage size
    opUsage (Alloc _ _) =
      mempty
    opUsage (Inner inner) =
      innerUsage inner

    simplifyOp (Alloc size space) =
      (,) <$> (Alloc <$> Engine.simplify size <*> pure space) <*> pure mempty
    simplifyOp (Inner k) = do
      (k', hoisted) <- simplifyInnerOp k
      return (Inner k', hoisted)

bindPatternWithAllocations ::
  ( MonadBinder m,
    ExpDec lore ~ (),
    Op (Lore m) ~ MemOp inner,
    Allocator lore (PatAllocM lore)
  ) =>
  Scope lore ->
  [VName] ->
  Exp lore ->
  m (Pattern lore)
bindPatternWithAllocations types names e = do
  (pat, prebnds) <- runPatAllocM (patternWithAllocations names e) types
  mapM_ bindAllocStm prebnds
  return pat

data ExpHint
  = NoHint
  | Hint IxFun Space

defaultExpHints :: (Monad m, ASTLore lore) => Exp lore -> m [ExpHint]
defaultExpHints e = return $ replicate (expExtTypeSize e) NoHint<|MERGE_RESOLUTION|>--- conflicted
+++ resolved
@@ -573,14 +573,10 @@
   (Allocable fromlore tolore, Allocator tolore (AllocM fromlore tolore)) =>
   Space ->
   VName ->
-<<<<<<< HEAD
-  AllocM fromlore tolore (SubExp, ExtIxFun, [TPrimExp Int32 VName], VName)
+  AllocM fromlore tolore (SubExp, ExtIxFun, [TPrimExp Int64 VName], VName)
 existentializeArray ScalarSpace {} v = do
   (mem', ixfun) <- lookupArraySummary v
   return (Var v, fmap (fmap Free) ixfun, mempty, mem')
-=======
-  AllocM fromlore tolore (SubExp, ExtIxFun, [TPrimExp Int64 VName], VName)
->>>>>>> 62155441
 existentializeArray space v = do
   (mem', ixfun) <- lookupArraySummary v
   sp <- lookupMemSpace mem'
