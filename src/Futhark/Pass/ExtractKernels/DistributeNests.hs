--- conflicted
+++ resolved
@@ -19,10 +19,7 @@
     DistAcc (..),
     runDistNestT,
     DistNestT,
-<<<<<<< HEAD
-=======
     liftInner,
->>>>>>> 41e0aef4
     distributeMap,
     distribute,
     distributeSingleStm,
@@ -43,10 +40,7 @@
 import Control.Monad.Trans.Maybe
 import Control.Monad.Writer.Strict
 import Data.List (find, partition, tails)
-<<<<<<< HEAD
-=======
 import qualified Data.Map as M
->>>>>>> 41e0aef4
 import Data.Maybe
 import Futhark.IR
 import Futhark.IR.SOACS (SOACS)
@@ -148,10 +142,6 @@
       MonadWriter (DistRes lore)
     )
 
-<<<<<<< HEAD
-instance MonadTrans (DistNestT lore) where
-  lift = DistNestT . lift . lift
-=======
 liftInner :: (LocalScope lore m, DistLore lore) => m a -> DistNestT lore m a
 liftInner m = do
   outer_scope <- askScope
@@ -160,7 +150,6 @@
       lift $ do
         inner_scope <- askScope
         localScope (outer_scope `M.difference` inner_scope) m
->>>>>>> 41e0aef4
 
 instance MonadFreshNames m => MonadFreshNames (DistNestT lore m) where
   getNameSource = DistNestT $ lift getNameSource
@@ -371,11 +360,7 @@
   postStm =<< f stms
 
 maybeDistributeStm ::
-<<<<<<< HEAD
-  (MonadFreshNames m, DistLore lore) =>
-=======
-  (MonadFreshNames m, LocalScope lore m, DistLore lore) =>
->>>>>>> 41e0aef4
+  (MonadFreshNames m, LocalScope lore m, DistLore lore) =>
   Stm SOACS ->
   DistAcc lore ->
   DistNestT lore m (DistAcc lore)
@@ -655,11 +640,7 @@
   addStmToAcc bnd acc
 
 distributeSingleUnaryStm ::
-<<<<<<< HEAD
-  (MonadFreshNames m, DistLore lore) =>
-=======
-  (MonadFreshNames m, LocalScope lore m, DistLore lore) =>
->>>>>>> 41e0aef4
+  (MonadFreshNames m, LocalScope lore m, DistLore lore) =>
   DistAcc lore ->
   Stm SOACS ->
   (KernelNest -> PatternT Type -> VName -> DistNestT lore m (Stms lore)) ->
@@ -689,14 +670,10 @@
       | otherwise =
         False
 
-<<<<<<< HEAD
-distribute :: (MonadFreshNames m, DistLore lore) => DistAcc lore -> DistNestT lore m (DistAcc lore)
-=======
 distribute ::
   (MonadFreshNames m, LocalScope lore m, DistLore lore) =>
   DistAcc lore ->
   DistNestT lore m (DistAcc lore)
->>>>>>> 41e0aef4
 distribute acc =
   fromMaybe acc <$> distributeIfPossible acc
 
@@ -729,11 +706,7 @@
             }
 
 distributeSingleStm ::
-<<<<<<< HEAD
-  (MonadFreshNames m, DistLore lore) =>
-=======
-  (MonadFreshNames m, LocalScope lore m, DistLore lore) =>
->>>>>>> 41e0aef4
+  (MonadFreshNames m, LocalScope lore m, DistLore lore) =>
   DistAcc lore ->
   Stm SOACS ->
   DistNestT
@@ -767,11 +740,7 @@
               )
 
 segmentedScatterKernel ::
-<<<<<<< HEAD
-  (MonadFreshNames m, DistLore lore) =>
-=======
-  (MonadFreshNames m, LocalScope lore m, DistLore lore) =>
->>>>>>> 41e0aef4
+  (MonadFreshNames m, LocalScope lore m, DistLore lore) =>
   KernelNest ->
   [Int] ->
   PatternT Type ->
@@ -848,11 +817,7 @@
         (gtids, ws) = unzip ispace
 
 segmentedUpdateKernel ::
-<<<<<<< HEAD
-  (MonadFreshNames m, DistLore lore) =>
-=======
-  (MonadFreshNames m, LocalScope lore m, DistLore lore) =>
->>>>>>> 41e0aef4
+  (MonadFreshNames m, LocalScope lore m, DistLore lore) =>
   KernelNest ->
   [Int] ->
   Certificates ->
@@ -872,16 +837,9 @@
     v' <-
       certifying cs $
         letSubExp "v" $ BasicOp $ Index v $ map (DimFix . Var) slice_gtids
-<<<<<<< HEAD
-    let pexp = primExpFromSubExp int32
-    slice_is <-
-      traverse (toSubExp "index") $
-        fixSlice (map (fmap pexp) slice) $ map (pexp . Var) slice_gtids
-=======
     slice_is <-
       traverse (toSubExp "index") $
         fixSlice (map (fmap pe32) slice) $ map (pe32 . Var) slice_gtids
->>>>>>> 41e0aef4
 
     let write_is = map (Var . fst) base_ispace ++ slice_is
         arr' =
@@ -910,11 +868,7 @@
     letBind pat $ Op $ segOp k
 
 segmentedGatherKernel ::
-<<<<<<< HEAD
-  (MonadFreshNames m, DistLore lore) =>
-=======
-  (MonadFreshNames m, LocalScope lore m, DistLore lore) =>
->>>>>>> 41e0aef4
+  (MonadFreshNames m, LocalScope lore m, DistLore lore) =>
   KernelNest ->
   Certificates ->
   VName ->
@@ -950,11 +904,7 @@
     letBind pat $ Op $ segOp k
 
 segmentedHistKernel ::
-<<<<<<< HEAD
-  (MonadFreshNames m, DistLore lore) =>
-=======
-  (MonadFreshNames m, LocalScope lore m, DistLore lore) =>
->>>>>>> 41e0aef4
+  (MonadFreshNames m, LocalScope lore m, DistLore lore) =>
   KernelNest ->
   [Int] ->
   Certificates ->
@@ -985,13 +935,8 @@
   mk_lvl <- asks distSegLevel
   onLambda <- asks distOnSOACSLambda
   let onLambda' = fmap fst . runBinder . onLambda
-<<<<<<< HEAD
-  lift $
-    flip runBinderT_ scope $ do
-=======
   liftInner $
     runBinderT'_ $ do
->>>>>>> 41e0aef4
       -- It is important not to launch unnecessarily many threads for
       -- histograms, because it may mean we unnecessarily need to reduce
       -- subhistograms as well.
@@ -1063,11 +1008,7 @@
   | otherwise = (mempty, lam)
 
 segmentedScanomapKernel ::
-<<<<<<< HEAD
-  (MonadFreshNames m, DistLore lore) =>
-=======
-  (MonadFreshNames m, LocalScope lore m, DistLore lore) =>
->>>>>>> 41e0aef4
+  (MonadFreshNames m, LocalScope lore m, DistLore lore) =>
   KernelNest ->
   [Int] ->
   SubExp ->
@@ -1086,11 +1027,7 @@
         =<< segScan lvl pat segment_size [scan_op] map_lam arrs ispace inps
 
 regularSegmentedRedomapKernel ::
-<<<<<<< HEAD
-  (MonadFreshNames m, DistLore lore) =>
-=======
-  (MonadFreshNames m, LocalScope lore m, DistLore lore) =>
->>>>>>> 41e0aef4
+  (MonadFreshNames m, LocalScope lore m, DistLore lore) =>
   KernelNest ->
   [Int] ->
   SubExp ->
@@ -1110,11 +1047,7 @@
         =<< segRed lvl pat segment_size [red_op] map_lam arrs ispace inps
 
 isSegmentedOp ::
-<<<<<<< HEAD
-  (MonadFreshNames m, DistLore lore) =>
-=======
-  (MonadFreshNames m, LocalScope lore m, DistLore lore) =>
->>>>>>> 41e0aef4
+  (MonadFreshNames m, LocalScope lore m, DistLore lore) =>
   KernelNest ->
   [Int] ->
   Names ->
@@ -1174,13 +1107,8 @@
   mk_arrs <- mapM prepareArr arrs
 
   lift $
-<<<<<<< HEAD
-    lift $
-      flip runBinderT_ scope $ do
-=======
     liftInner $
       runBinderT'_ $ do
->>>>>>> 41e0aef4
         nested_arrs <- sequence mk_arrs
 
         let pat =
@@ -1248,11 +1176,7 @@
   return acc'
 
 distributeMap ::
-<<<<<<< HEAD
-  (MonadFreshNames m, DistLore lore) =>
-=======
-  (MonadFreshNames m, LocalScope lore m, DistLore lore) =>
->>>>>>> 41e0aef4
+  (MonadFreshNames m, LocalScope lore m, DistLore lore) =>
   MapLoop ->
   DistAcc lore ->
   DistNestT lore m (DistAcc lore)
