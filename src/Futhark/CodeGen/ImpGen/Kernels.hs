--- conflicted
+++ resolved
@@ -14,10 +14,7 @@
   where
 
 import Control.Monad.Except
-<<<<<<< HEAD
-=======
 import Data.Bifunctor (second)
->>>>>>> b4e7a14f
 import qualified Data.Map as M
 import Data.Maybe
 import Data.List (foldl')
