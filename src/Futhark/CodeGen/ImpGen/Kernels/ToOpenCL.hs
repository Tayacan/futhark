--- conflicted
+++ resolved
@@ -95,66 +95,20 @@
 
 type OnKernelM = ReaderT Name (WriterT ToOpenCL (Either InternalError))
 
-<<<<<<< HEAD
 onHostOp :: KernelTarget -> HostOp -> OnKernelM OpenCL
 onHostOp target (CallKernel k) = onKernel target k
 onHostOp _ (ImpKernels.GetSize v key size_class) = do
-  fname <- ask
-  tell mempty { clSizes = M.singleton key (size_class, fname) }
+  tell mempty { clSizes = M.singleton key size_class }
   return $ ImpOpenCL.GetSize v key
 onHostOp _ (ImpKernels.CmpSizeLe v key size_class x) = do
-  fname <- ask
-  tell mempty { clSizes = M.singleton key (size_class, fname) }
-=======
-onHostOp :: HostOp -> OnKernelM OpenCL
-onHostOp (CallKernel k) = onKernel k
-onHostOp (ImpKernels.GetSize v key size_class) = do
   tell mempty { clSizes = M.singleton key size_class }
-  return $ ImpOpenCL.GetSize v key
-onHostOp (ImpKernels.CmpSizeLe v key size_class x) = do
-  tell mempty { clSizes = M.singleton key size_class }
->>>>>>> e0706d8e
   return $ ImpOpenCL.CmpSizeLe v key x
 onHostOp _ (ImpKernels.GetSizeMax v size_class) =
   return $ ImpOpenCL.GetSizeMax v size_class
 
-<<<<<<< HEAD
-onKernel :: KernelTarget -> CallKernel -> OnKernelM OpenCL
-
-onKernel _ called@(Map kernel) = do
-  let (funbody, _) =
-        GenericC.runCompilerM (Functions []) inKernelOperations blankNameSource mempty $ do
-          size <- GenericC.compileExp $ mapKernelSize kernel
-          let check = [C.citem|if ($id:(mapKernelThreadNum kernel) >= $exp:size) return;|]
-          body <- GenericC.blockScope $ GenericC.compileCode $ mapKernelBody kernel
-          return $ check : body
-
-      params = mapMaybe useAsParam $ mapKernelUses kernel
-
-  tell mempty
-    { clExtraFuns = mempty
-    , clKernels = M.singleton name
-                  [C.cfun|__kernel void $id:name ($params:params) {
-                     const uint $id:(mapKernelThreadNum kernel) = get_global_id(0);
-                     $items:funbody
-                  }|]
-    , clRequirements = OpenClRequirements
-                       (typesInKernel called)
-                       (mapMaybe useAsConst $ mapKernelUses kernel)
-    }
-
-  return $ LaunchKernel name (kernelArgs called) num_groups group_size
-
-  where name = calledKernelName called
-        num_groups = [sizeToExp $ mapKernelNumGroups kernel]
-        group_size = [sizeToExp $ mapKernelGroupSize kernel]
-
-onKernel target called@(AnyKernel kernel) = do
-=======
-onKernel :: Kernel -> OnKernelM OpenCL
-
-onKernel kernel = do
->>>>>>> e0706d8e
+onKernel :: KernelTarget -> Kernel -> OnKernelM OpenCL
+
+onKernel target kernel = do
   let (kernel_body, _) =
         GenericC.runCompilerM (Functions []) inKernelOperations blankNameSource mempty $
         GenericC.blockScope $ GenericC.compileCode $ kernelBody kernel
@@ -179,13 +133,7 @@
                                   (mapMaybe useAsConst $ kernelUses kernel)
                }
 
-<<<<<<< HEAD
-  return $ LaunchKernel name (kernelArgs called) num_groups group_size
-=======
-  return $ LaunchKernel
-    name (kernelArgs kernel) kernel_size workgroup_size
->>>>>>> e0706d8e
-
+  return $ LaunchKernel name (kernelArgs kernel) num_groups group_size
   where
         prepareLocalMemory TargetOpenCL (mem, Left _) = do
           mem_aligned <- newVName $ baseString mem ++ "_aligned"
@@ -195,7 +143,6 @@
           let size' = compilePrimExp size
           return (Nothing,
                   [C.citem|ALIGNED_LOCAL_MEMORY($id:mem, $exp:size');|])
-<<<<<<< HEAD
         prepareLocalMemory TargetCuda (mem, Left _) = do
           param <- newVName $ baseString mem ++ "_offset"
           return (Just [C.cparam|uint $id:param|],
@@ -204,27 +151,9 @@
           let size' = compilePrimExp size
           return (Nothing,
                   [CudaC.citem|__shared__ volatile char *$id:mem[$exp:size'];|])
-        name = calledKernelName called
-        num_groups = [sizeToExp $ kernelNumGroups kernel]
-        group_size = [sizeToExp $ kernelGroupSize kernel]
-
-onKernel target (MapTranspose bt
-                 destmem destoffset
-                 srcmem srcoffset
-                 num_arrays
-                 x_elems y_elems
-                 in_elems out_elems) = do
-  generateTransposeFunction target bt
-  return $ HostCode $ Call [] (transposeName bt)
-    [MemArg destmem, ExpArg destoffset,
-     MemArg srcmem, ExpArg srcoffset,
-     ExpArg num_arrays, ExpArg x_elems, ExpArg y_elems,
-     ExpArg in_elems, ExpArg out_elems]
-=======
         name = nameToString $ kernelName kernel
-        kernel_size = zipWith (*) (kernelNumGroups kernel) (kernelGroupSize kernel)
-        workgroup_size = kernelGroupSize kernel
->>>>>>> e0706d8e
+        num_groups = kernelNumGroups kernel
+        group_size = kernelGroupSize kernel
 
 useAsParam :: KernelUse -> Maybe C.Param
 useAsParam (ScalarUse name bt) =
@@ -412,28 +341,11 @@
 
 compilePrimExp :: PrimExp KernelConst -> C.Exp
 compilePrimExp e = runIdentity $ GenericC.compilePrimExp compileKernelConst e
-<<<<<<< HEAD
-  where compileKernelConst (SizeConst key) = return [C.cexp|$id:(pretty key)|]
-
-calledKernelName :: CallKernel -> String
-calledKernelName (Map k) =
-  "kernel_" ++ mapKernelDesc k ++ "_" ++ show (baseTag $ mapKernelThreadNum k)
-calledKernelName (AnyKernel k) =
-  kernelDesc k ++ "_kernel_" ++ show (baseTag $ kernelName k)
-calledKernelName (MapTranspose bt _ _ _ _ _ _ _ _ _) =
-  transposeKernelName bt Kernels.TransposeNormal
-
-kernelArgs :: CallKernel -> [KernelArg]
-kernelArgs (Map kernel) =
-  mapMaybe useToArg $ mapKernelUses kernel
-kernelArgs (AnyKernel kernel) =
-=======
   where compileKernelConst (SizeConst key) =
           return [C.cexp|$id:(zEncodeString (pretty key))|]
 
 kernelArgs :: Kernel -> [KernelArg]
 kernelArgs kernel =
->>>>>>> e0706d8e
   mapMaybe (fmap (SharedMemoryKArg . memSizeToExp) . localMemorySize)
   (kernelLocalMemory kernel) ++
   mapMaybe useToArg (kernelUses kernel)
@@ -546,220 +458,6 @@
           quals <- pointerQuals space
           return [C.cty|$tyquals:quals $ty:defaultMemBlockType|]
 
-<<<<<<< HEAD
---- Handling transpositions
-
-transposeKernelName :: PrimType -> Kernels.TransposeType -> String
-transposeKernelName bt Kernels.TransposeNormal =
-  "fut_kernel_map_transpose_" ++ pretty bt
-transposeKernelName bt Kernels.TransposeLowWidth =
-  "fut_kernel_map_transpose_lowwidth_" ++ pretty bt
-transposeKernelName bt Kernels.TransposeLowHeight =
-  "fut_kernel_map_transpose_lowheight_" ++ pretty bt
-transposeKernelName bt Kernels.TransposeSmall =
-  "fut_kernel_map_transpose_small_" ++ pretty bt
-
-transposeName :: PrimType -> Name
-transposeName bt = nameFromString $ "map_transpose_opencl_" ++ pretty bt
-
-generateTransposeFunction :: KernelTarget -> PrimType -> OnKernelM ()
-generateTransposeFunction target bt =
-  -- We have special functions to handle transposing an input array with low
-  -- width or low height, as this would cause very few threads to be active. See
-  -- comment in Futhark.CodeGen.OpenCL.OpenCL.Kernels.hs for more details.
-  tell mempty
-    { clExtraFuns = M.singleton (transposeName bt) $
-                    ImpOpenCL.Function False [] params transpose_code [] []
-    , clKernels = M.fromList $
-        map (\tt -> let name = transposeKernelName bt tt
-                    in (name, Kernels.mapTranspose target name bt' tt))
-        [Kernels.TransposeNormal, Kernels.TransposeLowWidth,
-         Kernels.TransposeLowHeight, Kernels.TransposeSmall]
-
-    , clRequirements = mempty
-    }
-
-  where bt' = GenericC.primTypeToCType bt
-        space = ImpOpenCL.Space "device"
-        memparam s i = MemParam (VName (nameFromString s) i) space
-        intparam s i = ScalarParam (VName (nameFromString s) i) $ IntType Int32
-
-        params = [destmem_p, destoffset_p, srcmem_p, srcoffset_p,
-                num_arrays_p, x_p, y_p, in_p, out_p]
-
-        [destmem_p, destoffset_p, srcmem_p, srcoffset_p,
-                num_arrays_p, x_p, y_p, in_p, out_p,
-                muly, new_height, mulx, new_width] =
-          zipWith ($) [memparam "destmem",
-                       intparam "destoffset",
-                       memparam "srcmem",
-                       intparam "srcoffset",
-                       intparam "num_arrays",
-                       intparam "x_elems",
-                       intparam "y_elems",
-                       intparam "in_elems",
-                       intparam "out_elems",
-                       -- The following is only used for low width/height
-                       -- transpose kernels
-                       intparam "muly",
-                       intparam "new_height",
-                       intparam "mulx",
-                       intparam "new_width"
-                      ]
-                      [0..]
-
-        asExp param =
-          ImpOpenCL.LeafExp (ImpOpenCL.ScalarVar (paramName param)) (IntType Int32)
-
-        asArg (MemParam name _) =
-          MemKArg name
-        asArg (ScalarParam name t) =
-          ValueKArg (ImpOpenCL.LeafExp (ImpOpenCL.ScalarVar name) t) t
-
-        transposeBlockDimDivTwo = BinOpExp (SQuot Int32) transposeBlockDim 2
-
-        should_use_lowwidth = BinOpExp LogAnd
-          (CmpOpExp (CmpSle Int32) (asExp x_p) transposeBlockDimDivTwo)
-          (CmpOpExp (CmpSlt Int32) transposeBlockDim (asExp y_p))
-
-        should_use_lowheight = BinOpExp LogAnd
-          (CmpOpExp (CmpSle Int32) (asExp y_p) transposeBlockDimDivTwo)
-          (CmpOpExp (CmpSlt Int32) transposeBlockDim (asExp x_p))
-
-        should_use_small = BinOpExp LogAnd
-          (CmpOpExp (CmpSle Int32) (asExp x_p) transposeBlockDimDivTwo)
-          (CmpOpExp (CmpSle Int32) (asExp y_p) transposeBlockDimDivTwo)
-
-        -- When an input array has either width==1 or height==1, performing a
-        -- transpose will be the same as performing a copy.  If 'input_size' or
-        -- 'output_size' is not equal to width*height, then this trick will not
-        -- work when there are more than one array to process, as it is a per
-        -- array limit. We could copy each array individually, but currently we
-        -- do not.
-        can_use_copy =
-          let in_out_eq = CmpOpExp (CmpEq $ IntType Int32) (asExp in_p) (asExp out_p)
-              onearr = CmpOpExp (CmpEq $ IntType Int32) (asExp num_arrays_p) 1
-              noprob_widthheight = CmpOpExp (CmpEq $ IntType Int32)
-                                     (asExp x_p * asExp y_p)
-                                     (asExp in_p)
-              height_is_one = CmpOpExp (CmpEq $ IntType Int32) (asExp y_p) 1
-              width_is_one = CmpOpExp (CmpEq $ IntType Int32) (asExp x_p) 1
-          in BinOpExp LogAnd
-               in_out_eq
-               (BinOpExp LogAnd
-                 (BinOpExp LogOr onearr noprob_widthheight)
-                 (BinOpExp LogOr width_is_one height_is_one))
-
-        input_is_empty = CmpOpExp (CmpEq $ IntType Int32)
-                         (asExp num_arrays_p * asExp x_p * asExp y_p) 0
-
-        transpose_code =
-          ImpOpenCL.If input_is_empty mempty
-          (ImpOpenCL.If can_use_copy
-            copy_code
-            (ImpOpenCL.If should_use_lowwidth
-              lowwidth_transpose_code
-              (ImpOpenCL.If should_use_lowheight
-                lowheight_transpose_code
-                (ImpOpenCL.If should_use_small
-                  small_transpose_code
-                  normal_transpose_code))))
-
-        copy_code =
-          let num_bytes =
-                asExp in_p * ImpOpenCL.LeafExp (ImpOpenCL.SizeOf bt) (IntType Int32)
-          in ImpOpenCL.Copy
-               (paramName destmem_p) (Count $ asExp destoffset_p) space
-               (paramName srcmem_p) (Count $ asExp srcoffset_p) space
-               (Count num_bytes)
-
-        shared_memory tile_dim =
-          [SharedMemoryKArg $ bytes $ tile_dim * (tile_dim + 1) *
-           LeafExp (SizeOf bt) (IntType Int32)]
-
-        normal_kernel_args =
-          map asArg [destmem_p, destoffset_p, srcmem_p, srcoffset_p,
-                     x_p, y_p, in_p, out_p] ++
-          shared_memory (transposeBlockDim * 2)
-
-        lowwidth_kernel_args =
-          map asArg [destmem_p, destoffset_p, srcmem_p, srcoffset_p,
-                     x_p, y_p, in_p, out_p, muly] ++
-          shared_memory transposeBlockDim
-
-        lowheight_kernel_args =
-          map asArg [destmem_p, destoffset_p, srcmem_p, srcoffset_p,
-                     x_p, y_p, in_p, out_p, mulx] ++
-          shared_memory transposeBlockDim
-
-        mkLaunchOp transpose_type args group_size num_groups =
-          let name = transposeKernelName bt transpose_type
-          in ImpOpenCL.Op $ case target of
-               TargetOpenCL ->
-                 LaunchKernel name args num_groups group_size
-               TargetCuda ->
-                 let minExp = BinOpExp $ UMin Int32
-                     -- XXX: Use ImpOpenCL.GetSizeMax here
-                     max_dims = [2147483647, 65535, 65535]
-                     num_phys_groups = zipWith minExp max_dims num_groups
-                     args' = args ++ map (flip ValueKArg int32) num_groups
-                  in LaunchKernel name args' num_phys_groups group_size
-
-        normal_transpose_code =
-          let actual_dim = transposeBlockDim * 2
-              elems_per_thread = 4
-              group_rows = BinOpExp (SQuot Int32) actual_dim elems_per_thread
-              group_size = [actual_dim, group_rows, 1]
-              num_groups = [ asExp x_p `quotRoundingUp` actual_dim
-                           , asExp y_p `quotRoundingUp` actual_dim
-                           , asExp num_arrays_p
-                           ]
-          in mkLaunchOp Kernels.TransposeNormal normal_kernel_args
-             group_size num_groups
-
-        small_transpose_code =
-          let group_size = transposeBlockDim * transposeBlockDim
-              num_groups = asExp num_arrays_p * asExp x_p * asExp y_p
-          in ImpOpenCL.Op $ LaunchKernel
-             (transposeKernelName bt Kernels.TransposeSmall)
-             (map asArg [destmem_p, destoffset_p, srcmem_p, srcoffset_p,
-                         num_arrays_p, x_p, y_p, in_p, out_p])
-             [num_groups] [group_size]
-
-        lowDimGroupNumAndSize num_arrays x_elems y_elems =
-          ([x_elems `quotRoundingUp` transposeBlockDim ,
-            y_elems `quotRoundingUp` transposeBlockDim,
-            num_arrays],
-           [transposeBlockDim, transposeBlockDim, 1])
-
-        lowwidth_transpose_code =
-          let set_muly = DeclareScalar (paramName muly) (IntType Int32)
-                        :>>: SetScalar (paramName muly) (BinOpExp (SQuot Int32) transposeBlockDim (asExp x_p))
-              set_new_height = DeclareScalar (paramName new_height) (IntType Int32)
-                :>>: SetScalar (paramName new_height) (asExp y_p `quotRoundingUp` asExp muly)
-              (num_groups, group_size) =
-                lowDimGroupNumAndSize (asExp num_arrays_p) (asExp x_p) (asExp new_height)
-              launch = mkLaunchOp Kernels.TransposeLowWidth
-                       lowwidth_kernel_args group_size num_groups
-          in set_muly :>>: set_new_height :>>: launch
-
-        lowheight_transpose_code =
-          let set_mulx = DeclareScalar (paramName mulx) (IntType Int32)
-                        :>>: SetScalar (paramName mulx) (BinOpExp (SQuot Int32) transposeBlockDim (asExp y_p))
-              set_new_width = DeclareScalar (paramName new_width) (IntType Int32)
-                :>>: SetScalar (paramName new_width) (asExp x_p `quotRoundingUp` asExp mulx)
-              (num_groups, group_size) =
-                lowDimGroupNumAndSize (asExp num_arrays_p)(asExp new_width) (asExp y_p)
-              launch = mkLaunchOp Kernels.TransposeLowHeight
-                       lowheight_kernel_args group_size num_groups
-          in set_mulx :>>: set_new_width :>>: launch
-
-roundUpTo :: ImpOpenCL.Exp -> ImpOpenCL.Exp -> ImpOpenCL.Exp
-roundUpTo x y = x + ((y - (x `impRem` y)) `impRem` y)
-  where impRem = BinOpExp $ SRem Int32
-
-=======
->>>>>>> e0706d8e
 --- Checking requirements
 
 useToArg :: KernelUse -> Maybe KernelArg
