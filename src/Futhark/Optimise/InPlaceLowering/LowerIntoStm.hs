--- conflicted
+++ resolved
@@ -19,10 +19,6 @@
 import Futhark.Construct
 import Futhark.IR.Aliases
 import Futhark.IR.Kernels
-<<<<<<< HEAD
-import Futhark.IR.Prop.Aliases
-=======
->>>>>>> 41e0aef4
 import Futhark.Optimise.InPlaceLowering.SubstituteIndices
 
 data DesiredUpdate dec = DesiredUpdate
@@ -126,22 +122,6 @@
       )
   where
     (gtids, _dims) = unzip $ unSegSpace kspace
-<<<<<<< HEAD
-
-    onRet (PatElem v v_dec) ret
-      | Just (DesiredUpdate bindee_nm bindee_dec _cs src slice _val) <-
-          find ((== v) . updateValue) updates = do
-        Returns _ se <- Just ret
-
-        Just $ do
-          let pexp = primExpFromSubExp int32
-          (slice', bodystms) <-
-            flip runBinderT scope $
-              traverse (toSubExp "index") $
-                fixSlice (map (fmap pexp) slice) $
-                  map (pexp . Var) gtids
-
-=======
 
     onRet (PatElem v v_dec) ret
       | Just (DesiredUpdate bindee_nm bindee_dec _cs src slice _val) <-
@@ -155,7 +135,6 @@
                 fixSlice (map (fmap pe32) slice) $
                   map (pe32 . Var) gtids
 
->>>>>>> 41e0aef4
           let res_dims = arrayDims $ snd bindee_dec
               ret' = WriteReturns res_dims src [(map DimFix slice', se)]
 
