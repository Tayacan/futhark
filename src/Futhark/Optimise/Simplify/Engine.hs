{-# LANGUAGE ConstraintKinds #-}
{-# LANGUAGE FlexibleContexts #-}
{-# LANGUAGE FlexibleInstances #-}
{-# LANGUAGE GeneralizedNewtypeDeriving #-}
{-# LANGUAGE MultiParamTypeClasses #-}
{-# LANGUAGE Strict #-}
{-# LANGUAGE TypeFamilies #-}
{-# LANGUAGE UndecidableInstances #-}

-- |
--
-- Perform general rule-based simplification based on data dependency
-- information.  This module will:
--
--    * Perform common-subexpression elimination (CSE).
--
--    * Hoist expressions out of loops (including lambdas) and
--    branches.  This is done as aggressively as possible.
--
--    * Apply simplification rules (see
--    "Futhark.Optimise.Simplification.Rules").
--
-- If you just want to run the simplifier as simply as possible, you
-- may prefer to use the "Futhark.Optimise.Simplify" module.
module Futhark.Optimise.Simplify.Engine
  ( -- * Monadic interface
    SimpleM,
    runSimpleM,
    SimpleOps (..),
    SimplifyOp,
    bindableSimpleOps,
    Env (envHoistBlockers, envRules),
    emptyEnv,
    HoistBlockers (..),
    neverBlocks,
    noExtraHoistBlockers,
    neverHoist,
    BlockPred,
    orIf,
    hasFree,
    isConsumed,
    isFalse,
    isOp,
    isNotSafe,
    asksEngineEnv,
    askVtable,
    localVtable,

    -- * Building blocks
    SimplifiableLore,
    Simplifiable (..),
    simplifyStms,
    simplifyFun,
    simplifyLambda,
    simplifyLambdaNoHoisting,
    bindLParams,
    simplifyBody,
    SimplifiedBody,
    ST.SymbolTable,
    hoistStms,
    blockIf,
    module Futhark.Optimise.Simplify.Lore,
  )
where

import Control.Monad.Reader
import Control.Monad.State.Strict
import Control.Monad.Writer
import Data.Either
import Data.List (find, foldl', mapAccumL, nub)
import Data.Maybe
import qualified Futhark.Analysis.SymbolTable as ST
import qualified Futhark.Analysis.UsageTable as UT
import Futhark.Construct
import Futhark.IR
import Futhark.IR.Prop.Aliases
import Futhark.Optimise.Simplify.Lore
import Futhark.Optimise.Simplify.Rule
import Futhark.Util (splitFromEnd)

data HoistBlockers lore = HoistBlockers
  { -- | Blocker for hoisting out of parallel loops.
    blockHoistPar :: BlockPred (Wise lore),
    -- | Blocker for hoisting out of sequential loops.
    blockHoistSeq :: BlockPred (Wise lore),
    -- | Blocker for hoisting out of branches.
    blockHoistBranch :: BlockPred (Wise lore),
    isAllocation :: Stm (Wise lore) -> Bool
  }

noExtraHoistBlockers :: HoistBlockers lore
noExtraHoistBlockers =
  HoistBlockers neverBlocks neverBlocks neverBlocks (const False)

neverHoist :: HoistBlockers lore
neverHoist =
  HoistBlockers alwaysBlocks alwaysBlocks alwaysBlocks (const False)

data Env lore = Env
  { envRules :: RuleBook (Wise lore),
    envHoistBlockers :: HoistBlockers lore,
    envVtable :: ST.SymbolTable (Wise lore)
  }

emptyEnv :: RuleBook (Wise lore) -> HoistBlockers lore -> Env lore
emptyEnv rules blockers =
  Env
    { envRules = rules,
      envHoistBlockers = blockers,
      envVtable = mempty
    }

type Protect m = SubExp -> Pattern (Lore m) -> Op (Lore m) -> Maybe (m ())

data SimpleOps lore = SimpleOps
  { mkExpDecS ::
      ST.SymbolTable (Wise lore) ->
      Pattern (Wise lore) ->
      Exp (Wise lore) ->
      SimpleM lore (ExpDec (Wise lore)),
    mkBodyS ::
      ST.SymbolTable (Wise lore) ->
      Stms (Wise lore) ->
      Result ->
      SimpleM lore (Body (Wise lore)),
    -- | Make a hoisted Op safe.  The SubExp is a boolean
    -- that is true when the value of the statement will
    -- actually be used.
    protectHoistedOpS :: Protect (Binder (Wise lore)),
    opUsageS :: Op (Wise lore) -> UT.UsageTable,
    simplifyOpS :: SimplifyOp lore (Op lore)
  }

type SimplifyOp lore op = op -> SimpleM lore (OpWithWisdom op, Stms (Wise lore))

bindableSimpleOps ::
  (SimplifiableLore lore, Bindable lore) =>
  SimplifyOp lore (Op lore) ->
  SimpleOps lore
bindableSimpleOps =
  SimpleOps mkExpDecS' mkBodyS' protectHoistedOpS' (const mempty)
  where
    mkExpDecS' _ pat e = return $ mkExpDec pat e
    mkBodyS' _ bnds res = return $ mkBody bnds res
    protectHoistedOpS' _ _ _ = Nothing

newtype SimpleM lore a
  = SimpleM
      ( ReaderT
          (SimpleOps lore, Env lore)
          (State (VNameSource, Bool, Certificates))
          a
      )
  deriving
    ( Applicative,
      Functor,
      Monad,
      MonadReader (SimpleOps lore, Env lore),
      MonadState (VNameSource, Bool, Certificates)
    )

instance MonadFreshNames (SimpleM lore) where
  putNameSource src = modify $ \(_, b, c) -> (src, b, c)
  getNameSource = gets $ \(a, _, _) -> a

instance SimplifiableLore lore => HasScope (Wise lore) (SimpleM lore) where
  askScope = ST.toScope <$> askVtable
  lookupType name = do
    vtable <- askVtable
    case ST.lookupType name vtable of
      Just t -> return t
      Nothing ->
        error $
          "SimpleM.lookupType: cannot find variable "
            ++ pretty name
            ++ " in symbol table."

instance
  SimplifiableLore lore =>
  LocalScope (Wise lore) (SimpleM lore)
  where
  localScope types = localVtable (<> ST.fromScope types)

runSimpleM ::
  SimpleM lore a ->
  SimpleOps lore ->
  Env lore ->
  VNameSource ->
  ((a, Bool), VNameSource)
runSimpleM (SimpleM m) simpl env src =
  let (x, (src', b, _)) = runState (runReaderT m (simpl, env)) (src, False, mempty)
   in ((x, b), src')

askEngineEnv :: SimpleM lore (Env lore)
askEngineEnv = asks snd

asksEngineEnv :: (Env lore -> a) -> SimpleM lore a
asksEngineEnv f = f <$> askEngineEnv

askVtable :: SimpleM lore (ST.SymbolTable (Wise lore))
askVtable = asksEngineEnv envVtable

localVtable ::
  (ST.SymbolTable (Wise lore) -> ST.SymbolTable (Wise lore)) ->
  SimpleM lore a ->
  SimpleM lore a
localVtable f = local $ \(ops, env) -> (ops, env {envVtable = f $ envVtable env})

collectCerts :: SimpleM lore a -> SimpleM lore (a, Certificates)
collectCerts m = do
  x <- m
  (a, b, cs) <- get
  put (a, b, mempty)
  return (x, cs)

-- | Mark that we have changed something and it would be a good idea
-- to re-run the simplifier.
changed :: SimpleM lore ()
changed = modify $ \(src, _, cs) -> (src, True, cs)

usedCerts :: Certificates -> SimpleM lore ()
usedCerts cs = modify $ \(a, b, c) -> (a, b, cs <> c)

enterLoop :: SimpleM lore a -> SimpleM lore a
enterLoop = localVtable ST.deepen

bindFParams :: SimplifiableLore lore => [FParam (Wise lore)] -> SimpleM lore a -> SimpleM lore a
bindFParams params =
  localVtable $ ST.insertFParams params

bindLParams :: SimplifiableLore lore => [LParam (Wise lore)] -> SimpleM lore a -> SimpleM lore a
bindLParams params =
  localVtable $ \vtable -> foldr ST.insertLParam vtable params

bindArrayLParams ::
  SimplifiableLore lore =>
  [LParam (Wise lore)] ->
  SimpleM lore a ->
  SimpleM lore a
bindArrayLParams params =
  localVtable $ \vtable -> foldl' (flip ST.insertLParam) vtable params

bindMerge ::
  SimplifiableLore lore =>
  [(FParam (Wise lore), SubExp, SubExp)] ->
  SimpleM lore a ->
  SimpleM lore a
bindMerge = localVtable . ST.insertLoopMerge

bindLoopVar :: SimplifiableLore lore => VName -> IntType -> SubExp -> SimpleM lore a -> SimpleM lore a
bindLoopVar var it bound =
  localVtable $ ST.insertLoopVar var it bound

-- | We are willing to hoist potentially unsafe statements out of
-- branches, but they most be protected by adding a branch on top of
-- them.  (This means such hoisting is not worth it unless they are in
-- turn hoisted out of a loop somewhere.)
protectIfHoisted ::
  SimplifiableLore lore =>
  -- | Branch condition.
  SubExp ->
  -- | Which side of the branch are we
  -- protecting here?
  Bool ->
  SimpleM lore (a, Stms (Wise lore)) ->
  SimpleM lore (a, Stms (Wise lore))
protectIfHoisted cond side m = do
  (x, stms) <- m
  ops <- asks $ protectHoistedOpS . fst
  runBinder $ do
    if not $ all (safeExp . stmExp) stms
      then do
        cond' <-
          if side
            then return cond
            else letSubExp "cond_neg" $ BasicOp $ UnOp Not cond
        mapM_ (protectIf ops unsafeOrCostly cond') stms
      else addStms stms
    return x
  where
    unsafeOrCostly e = not (safeExp e) || not (cheapExp e)

-- | We are willing to hoist potentially unsafe statements out of
-- loops, but they most be protected by adding a branch on top of
-- them.
protectLoopHoisted ::
  SimplifiableLore lore =>
  [(FParam (Wise lore), SubExp)] ->
  [(FParam (Wise lore), SubExp)] ->
  LoopForm (Wise lore) ->
  SimpleM lore (a, Stms (Wise lore)) ->
  SimpleM lore (a, Stms (Wise lore))
protectLoopHoisted ctx val form m = do
  (x, stms) <- m
  ops <- asks $ protectHoistedOpS . fst
  runBinder $ do
    if not $ all (safeExp . stmExp) stms
      then do
        is_nonempty <- checkIfNonEmpty
        mapM_ (protectIf ops (not . safeExp) is_nonempty) stms
      else addStms stms
    return x
  where
    checkIfNonEmpty =
      case form of
        WhileLoop cond
          | Just (_, cond_init) <-
              find ((== cond) . paramName . fst) $ ctx ++ val ->
            return cond_init
          | otherwise -> return $ constant True -- infinite loop
        ForLoop _ it bound _ ->
          letSubExp "loop_nonempty" $
            BasicOp $ CmpOp (CmpSlt it) (intConst it 0) bound

protectIf ::
  MonadBinder m =>
  Protect m ->
  (Exp (Lore m) -> Bool) ->
  SubExp ->
  Stm (Lore m) ->
  m ()
protectIf
  _
  _
  taken
  ( Let
      pat
      aux
      (If cond taken_body untaken_body (IfDec if_ts IfFallback))
    ) = do
    cond' <- letSubExp "protect_cond_conj" $ BasicOp $ BinOp LogAnd taken cond
    auxing aux $
      letBind pat $
        If cond' taken_body untaken_body $
          IfDec if_ts IfFallback
protectIf _ _ taken (Let pat aux (BasicOp (Assert cond msg loc))) = do
  not_taken <- letSubExp "loop_not_taken" $ BasicOp $ UnOp Not taken
  cond' <- letSubExp "protect_assert_disj" $ BasicOp $ BinOp LogOr not_taken cond
  auxing aux $ letBind pat $ BasicOp $ Assert cond' msg loc
protectIf protect _ taken (Let pat aux (Op op))
  | Just m <- protect taken pat op =
    auxing aux m
protectIf _ f taken (Let pat aux e)
  | f e =
    case makeSafe e of
      Just e' ->
        auxing aux $ letBind pat e'
      Nothing -> do
        taken_body <- eBody [pure e]
        untaken_body <-
          eBody $
            map
              (emptyOfType $ patternContextNames pat)
              (patternValueTypes pat)
        if_ts <- expTypesFromPattern pat
        auxing aux $
          letBind pat $
            If taken taken_body untaken_body $
              IfDec if_ts IfFallback
protectIf _ _ _ stm =
  addStm stm

makeSafe :: Exp lore -> Maybe (Exp lore)
makeSafe (BasicOp (BinOp (SDiv t _) x y)) =
  Just $ BasicOp (BinOp (SDiv t Safe) x y)
makeSafe (BasicOp (BinOp (SDivUp t _) x y)) =
  Just $ BasicOp (BinOp (SDivUp t Safe) x y)
makeSafe (BasicOp (BinOp (SQuot t _) x y)) =
  Just $ BasicOp (BinOp (SQuot t Safe) x y)
makeSafe (BasicOp (BinOp (UDiv t _) x y)) =
  Just $ BasicOp (BinOp (UDiv t Safe) x y)
makeSafe (BasicOp (BinOp (UDivUp t _) x y)) =
  Just $ BasicOp (BinOp (UDivUp t Safe) x y)
makeSafe (BasicOp (BinOp (SMod t _) x y)) =
  Just $ BasicOp (BinOp (SMod t Safe) x y)
makeSafe (BasicOp (BinOp (SRem t _) x y)) =
  Just $ BasicOp (BinOp (SRem t Safe) x y)
makeSafe (BasicOp (BinOp (UMod t _) x y)) =
  Just $ BasicOp (BinOp (UMod t Safe) x y)
makeSafe _ =
  Nothing

emptyOfType :: MonadBinder m => [VName] -> Type -> m (Exp (Lore m))
emptyOfType _ Mem {} =
  error "emptyOfType: Cannot hoist non-existential memory."
emptyOfType _ Acc {} =
  error "emptyOfType: Cannot hoist accumulator."
emptyOfType _ (Prim pt) =
  return $ BasicOp $ SubExp $ Constant $ blankPrimValue pt
emptyOfType ctx_names (Array pt shape _) = do
  let dims = map zeroIfContext $ shapeDims shape
  return $ BasicOp $ Scratch pt dims
  where
    zeroIfContext (Var v) | v `elem` ctx_names = intConst Int32 0
    zeroIfContext se = se

-- | Statements that are not worth hoisting out of loops, because they
-- are unsafe, and added safety (by 'protectLoopHoisted') may inhibit
-- further optimisation..
notWorthHoisting :: ASTLore lore => BlockPred lore
notWorthHoisting _ _ (Let pat _ e) =
  not (safeExp e) && any ((> 0) . arrayRank) (patternTypes pat)

hoistStms ::
  SimplifiableLore lore =>
  RuleBook (Wise lore) ->
  BlockPred (Wise lore) ->
  ST.SymbolTable (Wise lore) ->
  UT.UsageTable ->
  Stms (Wise lore) ->
  SimpleM
    lore
    ( Stms (Wise lore),
      Stms (Wise lore)
    )
hoistStms rules block vtable uses orig_stms = do
  (blocked, hoisted) <- simplifyStmsBottomUp vtable uses orig_stms
  unless (null hoisted) changed
  return (stmsFromList blocked, stmsFromList hoisted)
  where
    simplifyStmsBottomUp vtable' uses' stms = do
      (_, stms') <- simplifyStmsBottomUp' vtable' uses' stms
      -- We need to do a final pass to ensure that nothing is
      -- hoisted past something that it depends on.
      let (blocked, hoisted) = partitionEithers $ blockUnhoistedDeps stms'
      return (blocked, hoisted)

    simplifyStmsBottomUp' vtable' uses' stms = do
      opUsage <- asks $ opUsageS . fst
      let usageInStm stm =
            UT.usageInStm stm
              <> case stmExp stm of
                Op op -> opUsage op
                _ -> mempty
      foldM (hoistable usageInStm) (uses', []) $ reverse $ zip (stmsToList stms) vtables
      where
        vtables = scanl (flip ST.insertStm) vtable' $ stmsToList stms

    hoistable usageInStm (uses', stms) (stm, vtable')
      | not $ any (`UT.isUsedDirectly` uses') $ provides stm -- Dead statement.
        =
        return (uses', stms)
      | otherwise = do
        res <-
          localVtable (const vtable') $
            bottomUpSimplifyStm rules (vtable', uses') stm
        case res of
          Nothing -- Nothing to optimise - see if hoistable.
            | block vtable' uses' stm ->
              return
                ( expandUsage usageInStm vtable' uses' stm
                    `UT.without` provides stm,
                  Left stm : stms
                )
            | otherwise ->
              return
                ( expandUsage usageInStm vtable' uses' stm,
                  Right stm : stms
                )
          Just optimstms -> do
            changed
            (uses'', stms') <- simplifyStmsBottomUp' vtable' uses' optimstms
            return (uses'', stms' ++ stms)

blockUnhoistedDeps ::
  ASTLore lore =>
  [Either (Stm lore) (Stm lore)] ->
  [Either (Stm lore) (Stm lore)]
blockUnhoistedDeps = snd . mapAccumL block mempty
  where
    block blocked (Left need) =
      (blocked <> namesFromList (provides need), Left need)
    block blocked (Right need)
      | blocked `namesIntersect` freeIn need =
        (blocked <> namesFromList (provides need), Left need)
      | otherwise =
        (blocked, Right need)

provides :: Stm lore -> [VName]
provides = patternNames . stmPattern

expandUsage ::
  (ASTLore lore, Aliased lore) =>
  (Stm lore -> UT.UsageTable) ->
  ST.SymbolTable lore ->
  UT.UsageTable ->
  Stm lore ->
  UT.UsageTable
expandUsage usageInStm vtable utable stm@(Let pat _ e) =
  UT.expand (`ST.lookupAliases` vtable) (usageInStm stm <> usageThroughAliases)
    <> ( if any (`UT.isSize` utable) (patternNames pat)
           then UT.sizeUsages (freeIn e)
           else mempty
       )
    <> utable
  where
    usageThroughAliases =
      mconcat $
        mapMaybe usageThroughBindeeAliases $
          zip (patternNames pat) (patternAliases pat)
    usageThroughBindeeAliases (name, aliases) = do
      uses <- UT.lookup name utable
      return $ mconcat $ map (`UT.usage` uses) $ namesToList aliases

type BlockPred lore = ST.SymbolTable lore -> UT.UsageTable -> Stm lore -> Bool

neverBlocks :: BlockPred lore
neverBlocks _ _ _ = False

alwaysBlocks :: BlockPred lore
alwaysBlocks _ _ _ = True

isFalse :: Bool -> BlockPred lore
isFalse b _ _ _ = not b

orIf :: BlockPred lore -> BlockPred lore -> BlockPred lore
orIf p1 p2 body vtable need = p1 body vtable need || p2 body vtable need

andAlso :: BlockPred lore -> BlockPred lore -> BlockPred lore
andAlso p1 p2 body vtable need = p1 body vtable need && p2 body vtable need

isConsumed :: BlockPred lore
isConsumed _ utable = any (`UT.isConsumed` utable) . patternNames . stmPattern

isOp :: BlockPred lore
isOp _ _ (Let _ _ Op {}) = True
isOp _ _ _ = False

constructBody ::
  SimplifiableLore lore =>
  Stms (Wise lore) ->
  Result ->
  SimpleM lore (Body (Wise lore))
constructBody stms res =
  fmap fst $
    runBinder $
      insertStmsM $ do
        addStms stms
        resultBodyM res

type SimplifiedBody lore a = ((a, UT.UsageTable), Stms (Wise lore))

blockIf ::
  SimplifiableLore lore =>
  BlockPred (Wise lore) ->
  SimpleM lore (SimplifiedBody lore a) ->
  SimpleM lore ((Stms (Wise lore), a), Stms (Wise lore))
blockIf block m = do
  ((x, usages), stms) <- m
  vtable <- askVtable
  rules <- asksEngineEnv envRules
  (blocked, hoisted) <- hoistStms rules block vtable usages stms
  return ((blocked, x), hoisted)

hasFree :: ASTLore lore => Names -> BlockPred lore
hasFree ks _ _ need = ks `namesIntersect` freeIn need

isNotSafe :: ASTLore lore => BlockPred lore
isNotSafe _ _ = not . safeExp . stmExp

isInPlaceBound :: BlockPred m
isInPlaceBound _ _ = isUpdate . stmExp
  where
    isUpdate (BasicOp Update {}) = True
    isUpdate _ = False

isNotCheap :: ASTLore lore => BlockPred lore
isNotCheap _ _ = not . cheapStm

cheapStm :: ASTLore lore => Stm lore -> Bool
cheapStm = cheapExp . stmExp

cheapExp :: ASTLore lore => Exp lore -> Bool
cheapExp (BasicOp BinOp {}) = True
cheapExp (BasicOp SubExp {}) = True
cheapExp (BasicOp UnOp {}) = True
cheapExp (BasicOp CmpOp {}) = True
cheapExp (BasicOp ConvOp {}) = True
cheapExp (BasicOp Copy {}) = False
cheapExp (BasicOp Manifest {}) = False
cheapExp DoLoop {} = False
cheapExp (If _ tbranch fbranch _) =
  all cheapStm (bodyStms tbranch)
    && all cheapStm (bodyStms fbranch)
cheapExp (Op op) = cheapOp op
cheapExp _ = True -- Used to be False, but
-- let's try it out.

stmIs :: (Stm lore -> Bool) -> BlockPred lore
stmIs f _ _ = f

loopInvariantStm :: ASTLore lore => ST.SymbolTable lore -> Stm lore -> Bool
loopInvariantStm vtable =
  all (`nameIn` ST.availableAtClosestLoop vtable) . namesToList . freeIn

hoistCommon ::
  SimplifiableLore lore =>
  SubExp ->
  IfSort ->
  SimplifiedBody lore Result ->
  SimplifiedBody lore Result ->
  SimpleM
    lore
    ( Body (Wise lore),
      Body (Wise lore),
      Stms (Wise lore)
    )
hoistCommon cond ifsort ((res1, usages1), stms1) ((res2, usages2), stms2) = do
  is_alloc_fun <- asksEngineEnv $ isAllocation . envHoistBlockers
  branch_blocker <- asksEngineEnv $ blockHoistBranch . envHoistBlockers
  vtable <- askVtable
  let -- We are unwilling to hoist things that are unsafe or costly,

      -- because in that case they will also be hoisted past that
      -- loop.
      --
      -- We also try very hard to hoist allocations or anything that
      -- contributes to memory or array size, because that will allow
      -- allocations to be hoisted.
      cond_loop_invariant =
        all (`nameIn` ST.availableAtClosestLoop vtable) $ namesToList $ freeIn cond

      desirableToHoist stm =
        is_alloc_fun stm
          || ( ST.loopDepth vtable > 0
                 && cond_loop_invariant
                 && ifsort /= IfFallback
                 && loopInvariantStm vtable stm
             )

      -- No matter what, we always want to hoist constants as much as
      -- possible.
      isNotHoistableBnd _ _ (Let _ _ (BasicOp ArrayLit {})) = False
      isNotHoistableBnd _ _ (Let _ _ (BasicOp SubExp {})) = False
      isNotHoistableBnd _ usages (Let pat _ _)
        | any (`UT.isSize` usages) $ patternNames pat =
          False
      isNotHoistableBnd _ _ _ =
        -- Hoist aggressively out of versioning branches.
        ifsort /= IfEquiv

      block =
        branch_blocker
          `orIf` ((isNotSafe `orIf` isNotCheap) `andAlso` stmIs (not . desirableToHoist))
          `orIf` isInPlaceBound
          `orIf` isNotHoistableBnd

  rules <- asksEngineEnv envRules
  (body1_bnds', safe1) <-
    protectIfHoisted cond True $
      hoistStms rules block vtable usages1 stms1
  (body2_bnds', safe2) <-
    protectIfHoisted cond False $
      hoistStms rules block vtable usages2 stms2
  let hoistable = safe1 <> safe2
  body1' <- constructBody body1_bnds' res1
  body2' <- constructBody body2_bnds' res2
  return (body1', body2', hoistable)

-- | Simplify a single body.  The @[Diet]@ only covers the value
-- elements, because the context cannot be consumed.
simplifyBody ::
  SimplifiableLore lore =>
  [Diet] ->
  Body lore ->
  SimpleM lore (SimplifiedBody lore Result)
simplifyBody ds (Body _ bnds res) =
  simplifyStms bnds $ do
    res' <- simplifyResult ds res
    return (res', mempty)

-- | Simplify a single 'Result'.  The @[Diet]@ only covers the value
-- elements, because the context cannot be consumed.
simplifyResult ::
  SimplifiableLore lore =>
  [Diet] ->
  Result ->
  SimpleM lore (Result, UT.UsageTable)
simplifyResult ds res = do
  let (ctx_res, val_res) = splitFromEnd (length ds) res
  -- Copy propagation is a little trickier here, because there is no
  -- place to put the certificates when copy-propagating a certified
  -- statement.  However, for results in the *context*, it is OK to
  -- just throw away the certificates, because for the program to be
  -- type-correct, those statements must anyway be used (or
  -- copy-propagated into) the statements producing the value result.
  (ctx_res', _ctx_res_cs) <- collectCerts $ mapM simplify ctx_res
  val_res' <- mapM simplify' val_res

  let consumption = consumeResult $ zip ds val_res'
      res' = ctx_res' <> val_res'
  return (res', UT.usages (freeIn res') <> consumption)
  where
    simplify' (Var name) = do
      bnd <- ST.lookupSubExp name <$> askVtable
      case bnd of
        Just (Constant v, cs)
          | cs == mempty -> return $ Constant v
        Just (Var id', cs)
          | cs == mempty -> return $ Var id'
        _ -> return $ Var name
    simplify' (Constant v) =
      return $ Constant v

isDoLoopResult :: Result -> UT.UsageTable
isDoLoopResult = mconcat . map checkForVar
  where
    checkForVar (Var ident) = UT.inResultUsage ident
    checkForVar _ = mempty

simplifyStms ::
  SimplifiableLore lore =>
  Stms lore ->
  SimpleM lore (a, Stms (Wise lore)) ->
  SimpleM lore (a, Stms (Wise lore))
simplifyStms stms m =
  case stmsHead stms of
    Nothing -> inspectStms mempty m
    Just (Let pat (StmAux stm_cs attrs dec) e, stms') -> do
      stm_cs' <- simplify stm_cs
      ((e', e_stms), e_cs) <- collectCerts $ simplifyExp e
      (pat', pat_cs) <- collectCerts $ simplifyPattern pat
      let cs = stm_cs' <> e_cs <> pat_cs
      inspectStms e_stms $
        inspectStm (mkWiseLetStm pat' (StmAux cs attrs dec) e') $
          simplifyStms stms' m

inspectStm ::
  SimplifiableLore lore =>
  Stm (Wise lore) ->
  SimpleM lore (a, Stms (Wise lore)) ->
  SimpleM lore (a, Stms (Wise lore))
inspectStm = inspectStms . oneStm

inspectStms ::
  SimplifiableLore lore =>
  Stms (Wise lore) ->
  SimpleM lore (a, Stms (Wise lore)) ->
  SimpleM lore (a, Stms (Wise lore))
inspectStms stms m =
  case stmsHead stms of
    Nothing -> m
    Just (stm, stms') -> do
      vtable <- askVtable
      rules <- asksEngineEnv envRules
      simplified <- topDownSimplifyStm rules vtable stm
      case simplified of
        Just newbnds -> changed >> inspectStms (newbnds <> stms') m
        Nothing -> do
          (x, stms'') <- localVtable (ST.insertStm stm) $ inspectStms stms' m
          return (x, oneStm stm <> stms'')

simplifyOp :: Op lore -> SimpleM lore (Op (Wise lore), Stms (Wise lore))
simplifyOp op = do
  f <- asks $ simplifyOpS . fst
  f op

simplifyExp ::
  SimplifiableLore lore =>
  Exp lore ->
  SimpleM lore (Exp (Wise lore), Stms (Wise lore))
simplifyExp (If cond tbranch fbranch (IfDec ts ifsort)) = do
  -- Here, we have to check whether 'cond' puts a bound on some free
  -- variable, and if so, chomp it.  We should also try to do CSE
  -- across branches.
  cond' <- simplify cond
  ts' <- mapM simplify ts
  -- FIXME: we have to be conservative about the diet here, because we
  -- lack proper ifnormation.  Something is wrong with the order in
  -- which the simplifier does things - it should be purely bottom-up
  -- (or else, If expressions should indicate explicitly the diet of
  -- their return types).
  let ds = map (const Consume) ts
  tbranch' <- simplifyBody ds tbranch
  fbranch' <- simplifyBody ds fbranch
  (tbranch'', fbranch'', hoisted) <- hoistCommon cond' ifsort tbranch' fbranch'
  return (If cond' tbranch'' fbranch'' $ IfDec ts' ifsort, hoisted)
simplifyExp (DoLoop ctx val form loopbody) = do
  let (ctxparams, ctxinit) = unzip ctx
      (valparams, valinit) = unzip val
  ctxparams' <- mapM (traverse simplify) ctxparams
  ctxinit' <- mapM simplify ctxinit
  valparams' <- mapM (traverse simplify) valparams
  valinit' <- mapM simplify valinit
  let ctx' = zip ctxparams' ctxinit'
      val' = zip valparams' valinit'
      diets = map (diet . paramDeclType) valparams'
  (form', boundnames, wrapbody) <- case form of
    ForLoop loopvar it boundexp loopvars -> do
      boundexp' <- simplify boundexp
      let (loop_params, loop_arrs) = unzip loopvars
      loop_params' <- mapM (traverse simplify) loop_params
      loop_arrs' <- mapM simplify loop_arrs
      let form' = ForLoop loopvar it boundexp' (zip loop_params' loop_arrs')
      return
        ( form',
          namesFromList (loopvar : map paramName loop_params') <> fparamnames,
          bindLoopVar loopvar it boundexp'
            . protectLoopHoisted ctx' val' form'
            . bindArrayLParams loop_params'
        )
    WhileLoop cond -> do
      cond' <- simplify cond
      return
        ( WhileLoop cond',
          fparamnames,
          protectLoopHoisted ctx' val' (WhileLoop cond')
        )
  seq_blocker <- asksEngineEnv $ blockHoistSeq . envHoistBlockers
  ((loopstms, loopres), hoisted) <-
    enterLoop $
      consumeMerge $
<<<<<<< HEAD
        bindFParams (ctxparams' ++ valparams') $
=======
        bindMerge (zipWith withRes (ctx' ++ val') (bodyResult loopbody)) $
>>>>>>> 41e0aef4
          wrapbody $
            blockIf
              ( hasFree boundnames `orIf` isConsumed
                  `orIf` seq_blocker
                  `orIf` notWorthHoisting
              )
              $ do
                ((res, uses), stms) <- simplifyBody diets loopbody
                return ((res, uses <> isDoLoopResult res), stms)
  loopbody' <- constructBody loopstms loopres
  return (DoLoop ctx' val' form' loopbody', hoisted)
  where
    fparamnames =
      namesFromList (map (paramName . fst) $ ctx ++ val)
    consumeMerge =
      localVtable $ flip (foldl' (flip ST.consume)) $ namesToList consumed_by_merge
    consumed_by_merge =
      freeIn $ map snd $ filter (unique . paramDeclType . fst) val
<<<<<<< HEAD
simplifyExp (Op op) = do
  (op', stms) <- simplifyOp op
  return (Op op', stms)
simplifyExp (MkAcc shape arrs op) = do
  (op', op_stms) <- case op of
    Nothing ->
      pure (Nothing, mempty)
    Just (lam, nes) -> do
      (lam', lam_stms) <- simplifyLambda lam
      nes' <- simplify nes
      return (Just (lam', nes'), lam_stms)
  (,)
    <$> (MkAcc <$> simplify shape <*> simplify arrs <*> pure op')
    <*> pure op_stms
=======
    withRes (p, x) y = (p, x, y)
simplifyExp (Op op) = do
  (op', stms) <- simplifyOp op
  return (Op op', stms)
>>>>>>> 41e0aef4

-- Special case for simplification of commutative BinOps where we
-- arrange the operands in sorted order.  This can make expressions
-- more identical, which helps CSE.
simplifyExp (BasicOp (BinOp op x y))
  | commutativeBinOp op = do
    x' <- simplify x
    y' <- simplify y
    return (BasicOp $ BinOp op (min x' y') (max x' y'), mempty)
simplifyExp e = do
  e' <- simplifyExpBase e
  return (e', mempty)

simplifyExpBase ::
  SimplifiableLore lore =>
  Exp lore ->
  SimpleM lore (Exp (Wise lore))
simplifyExpBase = mapExpM hoist
  where
    hoist =
      Mapper
        { -- Bodies are handled explicitly because we need to
          -- provide their result diet.
          mapOnBody =
            error "Unhandled body in simplification engine.",
          mapOnSubExp = simplify,
          -- Lambdas are handled explicitly because we need to
          -- bind their parameters.
          mapOnVName = simplify,
          mapOnRetType = simplify,
          mapOnBranchType = simplify,
          mapOnFParam =
            error "Unhandled FParam in simplification engine.",
          mapOnLParam =
            error "Unhandled LParam in simplification engine.",
          mapOnOp =
            error "Unhandled Op in simplification engine."
        }

type SimplifiableLore lore =
  ( ASTLore lore,
    Simplifiable (LetDec lore),
    Simplifiable (FParamInfo lore),
    Simplifiable (LParamInfo lore),
    Simplifiable (RetType lore),
    Simplifiable (BranchType lore),
    CanBeWise (Op lore),
    ST.IndexOp (OpWithWisdom (Op lore)),
    BinderOps (Wise lore),
    IsOp (Op lore)
  )

class Simplifiable e where
  simplify :: SimplifiableLore lore => e -> SimpleM lore e

instance (Simplifiable a, Simplifiable b) => Simplifiable (a, b) where
  simplify (x, y) = (,) <$> simplify x <*> simplify y

instance
  (Simplifiable a, Simplifiable b, Simplifiable c) =>
  Simplifiable (a, b, c)
  where
  simplify (x, y, z) = (,,) <$> simplify x <*> simplify y <*> simplify z

-- Convenient for Scatter.
instance Simplifiable Int where
  simplify = pure

instance Simplifiable a => Simplifiable (Maybe a) where
  simplify Nothing = return Nothing
  simplify (Just x) = Just <$> simplify x

instance Simplifiable a => Simplifiable [a] where
  simplify = mapM simplify

instance Simplifiable SubExp where
  simplify (Var name) = do
    bnd <- ST.lookupSubExp name <$> askVtable
    case bnd of
      Just (Constant v, cs) -> do
        changed
        usedCerts cs
        return $ Constant v
      Just (Var id', cs) -> do
        changed
        usedCerts cs
        return $ Var id'
      _ -> return $ Var name
  simplify (Constant v) =
    return $ Constant v

simplifyPattern ::
  (SimplifiableLore lore, Simplifiable dec) =>
  PatternT dec ->
  SimpleM lore (PatternT dec)
simplifyPattern pat =
  Pattern
    <$> mapM inspect (patternContextElements pat)
    <*> mapM inspect (patternValueElements pat)
  where
    inspect (PatElem name lore) = PatElem name <$> simplify lore

instance Simplifiable () where
  simplify = pure

instance Simplifiable VName where
  simplify v = do
    se <- ST.lookupSubExp v <$> askVtable
    case se of
      Just (Var v', cs) -> do
        changed
        usedCerts cs
        return v'
      _ -> return v

instance Simplifiable d => Simplifiable (ShapeBase d) where
  simplify = fmap Shape . simplify . shapeDims

instance Simplifiable ExtSize where
  simplify (Free se) = Free <$> simplify se
  simplify (Ext x) = return $ Ext x

instance Simplifiable Space where
  simplify (ScalarSpace ds t) = ScalarSpace <$> simplify ds <*> pure t
  simplify s = pure s

instance Simplifiable ElemType where
  simplify (ElemPrim pt) = pure $ ElemPrim pt
  simplify (ElemAcc ts) = ElemAcc <$> mapM simplify ts

instance Simplifiable shape => Simplifiable (TypeBase shape u) where
  simplify (Array et shape u) =
    Array <$> simplify et <*> simplify shape <*> pure u
  simplify (Acc ts) =
    Acc <$> mapM simplify ts
  simplify (Mem space) =
    Mem <$> simplify space
  simplify (Prim bt) =
    return $ Prim bt

instance Simplifiable d => Simplifiable (DimIndex d) where
  simplify (DimFix i) = DimFix <$> simplify i
  simplify (DimSlice i n s) = DimSlice <$> simplify i <*> simplify n <*> simplify s

simplifyLambda ::
  SimplifiableLore lore =>
  Lambda lore ->
  SimpleM lore (Lambda (Wise lore), Stms (Wise lore))
simplifyLambda lam = do
  par_blocker <- asksEngineEnv $ blockHoistPar . envHoistBlockers
  simplifyLambdaMaybeHoist par_blocker lam

simplifyLambdaNoHoisting ::
  SimplifiableLore lore =>
  Lambda lore ->
  SimpleM lore (Lambda (Wise lore))
simplifyLambdaNoHoisting lam =
  fst <$> simplifyLambdaMaybeHoist (isFalse False) lam

simplifyLambdaMaybeHoist ::
  SimplifiableLore lore =>
  BlockPred (Wise lore) ->
  Lambda lore ->
  SimpleM lore (Lambda (Wise lore), Stms (Wise lore))
simplifyLambdaMaybeHoist blocked lam@(Lambda params body rettype) = do
  params' <- mapM (traverse simplify) params
  let paramnames = namesFromList $ boundByLambda lam
  ((lamstms, lamres), hoisted) <-
    enterLoop $
      bindLParams params' $
        blockIf (blocked `orIf` hasFree paramnames `orIf` isConsumed) $
          simplifyBody (map (const Observe) rettype) body
  body' <- constructBody lamstms lamres
  rettype' <- simplify rettype
  return (Lambda params' body' rettype', hoisted)

consumeResult :: [(Diet, SubExp)] -> UT.UsageTable
consumeResult = mconcat . map inspect
  where
    inspect (Consume, se) =
      mconcat $ map UT.consumedUsage $ namesToList $ subExpAliases se
    inspect _ = mempty

instance Simplifiable Certificates where
  simplify (Certificates ocs) = Certificates . nub . concat <$> mapM check ocs
    where
      check idd = do
        vv <- ST.lookupSubExp idd <$> askVtable
        case vv of
          Just (Constant Checked, Certificates cs) -> return cs
          Just (Var idd', _) -> return [idd']
          _ -> return [idd]

insertAllStms ::
  SimplifiableLore lore =>
  SimpleM lore (SimplifiedBody lore Result) ->
  SimpleM lore (Body (Wise lore))
insertAllStms = uncurry constructBody . fst <=< blockIf (isFalse False)

simplifyFun ::
  SimplifiableLore lore =>
  FunDef lore ->
  SimpleM lore (FunDef (Wise lore))
simplifyFun (FunDef entry attrs fname rettype params body) = do
  rettype' <- simplify rettype
  params' <- mapM (traverse simplify) params
  let ds = map (diet . declExtTypeOf) rettype'
  body' <- bindFParams params $ insertAllStms $ simplifyBody ds body
  return $ FunDef entry attrs fname rettype' params' body'<|MERGE_RESOLUTION|>--- conflicted
+++ resolved
@@ -65,7 +65,6 @@
 
 import Control.Monad.Reader
 import Control.Monad.State.Strict
-import Control.Monad.Writer
 import Data.Either
 import Data.List (find, foldl', mapAccumL, nub)
 import Data.Maybe
@@ -387,9 +386,9 @@
   error "emptyOfType: Cannot hoist accumulator."
 emptyOfType _ (Prim pt) =
   return $ BasicOp $ SubExp $ Constant $ blankPrimValue pt
-emptyOfType ctx_names (Array pt shape _) = do
+emptyOfType ctx_names (Array et shape _) = do
   let dims = map zeroIfContext $ shapeDims shape
-  return $ BasicOp $ Scratch pt dims
+  return $ BasicOp $ Scratch et dims
   where
     zeroIfContext (Var v) | v `elem` ctx_names = intConst Int32 0
     zeroIfContext se = se
@@ -810,11 +809,7 @@
   ((loopstms, loopres), hoisted) <-
     enterLoop $
       consumeMerge $
-<<<<<<< HEAD
-        bindFParams (ctxparams' ++ valparams') $
-=======
-        bindMerge (zipWith withRes (ctx' ++ val') (bodyResult loopbody)) $
->>>>>>> 41e0aef4
+      bindMerge (zipWith withRes (ctx' ++ val') (bodyResult loopbody)) $
           wrapbody $
             blockIf
               ( hasFree boundnames `orIf` isConsumed
@@ -833,7 +828,7 @@
       localVtable $ flip (foldl' (flip ST.consume)) $ namesToList consumed_by_merge
     consumed_by_merge =
       freeIn $ map snd $ filter (unique . paramDeclType . fst) val
-<<<<<<< HEAD
+    withRes (p, x) y = (p, x, y)
 simplifyExp (Op op) = do
   (op', stms) <- simplifyOp op
   return (Op op', stms)
@@ -848,12 +843,6 @@
   (,)
     <$> (MkAcc <$> simplify shape <*> simplify arrs <*> pure op')
     <*> pure op_stms
-=======
-    withRes (p, x) y = (p, x, y)
-simplifyExp (Op op) = do
-  (op', stms) <- simplifyOp op
-  return (Op op', stms)
->>>>>>> 41e0aef4
 
 -- Special case for simplification of commutative BinOps where we
 -- arrange the operands in sorted order.  This can make expressions
