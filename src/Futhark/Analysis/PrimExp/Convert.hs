{-# OPTIONS_GHC -fno-warn-orphans #-}
-- | Converting back and forth between 'PrimExp's.  Use the 'ToExp'
-- instance to convert to Futhark expressions.
module Futhark.Analysis.PrimExp.Convert
  (
    primExpFromExp
  , primExpFromSubExp
  , primExpFromSubExpM
  , replaceInPrimExp
  , replaceInPrimExpM
  , substituteInPrimExp

    -- * Module reexport
    , module Futhark.Analysis.PrimExp
  ) where

import qualified Control.Monad.Fail as Fail
import           Control.Monad.Identity
import           Data.Loc
import qualified Data.Map.Strict as M
import           Data.Maybe

import           Futhark.Analysis.PrimExp
import           Futhark.Construct
import           Futhark.IR
<<<<<<< HEAD

-- | Convert a 'PrimExp' to a Futhark expression.  The provided
-- function converts the leaves.
primExpToExp :: MonadBinder m =>
                (v -> m (Exp (Lore m))) -> PrimExp v -> m (Exp (Lore m))
primExpToExp f (BinOpExp op x y) =
  BasicOp <$> (BinOp op
               <$> primExpToSubExp "binop_x" f x
               <*> primExpToSubExp "binop_y" f y)
primExpToExp f (CmpOpExp op x y) =
  BasicOp <$> (CmpOp op
               <$> primExpToSubExp "cmpop_x" f x
               <*> primExpToSubExp "cmpop_y" f y)
primExpToExp f (UnOpExp op x) =
  BasicOp <$> (UnOp op <$> primExpToSubExp "unop_x" f x)
primExpToExp f (ConvOpExp op x) =
  BasicOp <$> (ConvOp op <$> primExpToSubExp "convop_x" f x)
primExpToExp _ (ValueExp v) =
  return $ BasicOp $ SubExp $ Constant v
primExpToExp f (FunExp h args t) =
  Apply (nameFromString h) <$> args' <*> pure [primRetType t] <*>
  pure (Safe, noLoc, [])
  where args' = zip <$> mapM (primExpToSubExp "apply_arg" f) args <*> pure (repeat Observe)
primExpToExp f (LeafExp v _) =
  f v
=======
>>>>>>> c826dfc2

instance ToExp v => ToExp (PrimExp v) where
  toExp (BinOpExp op x y) =
    BasicOp <$> (BinOp op <$> toSubExp "binop_x" x <*> toSubExp "binop_y" y)
  toExp (CmpOpExp op x y) =
    BasicOp <$> (CmpOp op <$> toSubExp "cmpop_x" x <*> toSubExp "cmpop_y" y)
  toExp (UnOpExp op x) =
    BasicOp <$> (UnOp op <$> toSubExp "unop_x" x)
  toExp (ConvOpExp op x) =
    BasicOp <$> (ConvOp op <$> toSubExp "convop_x" x)
  toExp (ValueExp v) =
    return $ BasicOp $ SubExp $ Constant v
  toExp (FunExp h args t) =
    Apply (nameFromString h) <$> args' <*> pure [primRetType t] <*>
    pure (Safe, noLoc, [])
    where args' = zip <$> mapM (toSubExp "apply_arg") args <*> pure (repeat Observe)
  toExp (LeafExp v _) =
    toExp v

-- | Convert an expression to a 'PrimExp'.  The provided function is
-- used to convert expressions that are not trivially 'PrimExp's.
-- This includes constants and variable names, which are passed as
<<<<<<< HEAD
-- 'SubExp's.
=======
-- t'SubExp's.
>>>>>>> c826dfc2
primExpFromExp :: (Fail.MonadFail m, Decorations lore) =>
                  (VName -> m (PrimExp v)) -> Exp lore -> m (PrimExp v)
primExpFromExp f (BasicOp (BinOp op x y)) =
  BinOpExp op <$> primExpFromSubExpM f x <*> primExpFromSubExpM f y
primExpFromExp f (BasicOp (CmpOp op x y)) =
  CmpOpExp op <$> primExpFromSubExpM f x <*> primExpFromSubExpM f y
primExpFromExp f (BasicOp (UnOp op x)) =
  UnOpExp op <$> primExpFromSubExpM f x
primExpFromExp f (BasicOp (ConvOp op x)) =
  ConvOpExp op <$> primExpFromSubExpM f x
primExpFromExp _ (BasicOp (SubExp (Constant v))) =
  return $ ValueExp v
primExpFromExp f (Apply fname args ts _)
  | isBuiltInFunction fname, [Prim t] <- map declExtTypeOf ts =
      FunExp (nameToString fname) <$> mapM (primExpFromSubExpM f . fst) args <*> pure t
primExpFromExp _ _ = fail "Not a PrimExp"

primExpFromSubExpM :: Applicative m => (VName -> m (PrimExp v)) -> SubExp -> m (PrimExp v)
primExpFromSubExpM f (Var v) = f v
primExpFromSubExpM _ (Constant v) = pure $ ValueExp v

-- | Convert 'SubExp's of a given type.
primExpFromSubExp :: PrimType -> SubExp -> PrimExp VName
primExpFromSubExp t (Var v)      = LeafExp v t
primExpFromSubExp _ (Constant v) = ValueExp v

-- | Applying a monadic transformation to the leaves in a 'PrimExp'.
replaceInPrimExpM :: Monad m =>
                     (a -> PrimType -> m (PrimExp b)) ->
                     PrimExp a -> m (PrimExp b)
replaceInPrimExpM f (LeafExp v pt) =
  f v pt
replaceInPrimExpM _ (ValueExp v) =
  return $ ValueExp v
replaceInPrimExpM f (BinOpExp bop pe1 pe2) =
  constFoldPrimExp <$>
  (BinOpExp bop <$> replaceInPrimExpM f pe1 <*> replaceInPrimExpM f pe2)
replaceInPrimExpM f (CmpOpExp cop pe1 pe2) =
  CmpOpExp cop <$> replaceInPrimExpM f pe1 <*> replaceInPrimExpM f pe2
replaceInPrimExpM f (UnOpExp uop pe) =
  UnOpExp uop <$> replaceInPrimExpM f pe
replaceInPrimExpM f (ConvOpExp cop pe) =
  ConvOpExp cop <$> replaceInPrimExpM f pe
replaceInPrimExpM f (FunExp h args t) =
  FunExp h <$> mapM (replaceInPrimExpM f) args <*> pure t

-- | As 'replaceInPrimExpM', but in the identity monad.
replaceInPrimExp :: (a -> PrimType -> PrimExp b) ->
                    PrimExp a -> PrimExp b
replaceInPrimExp f e = runIdentity $ replaceInPrimExpM f' e
  where f' x y = return $ f x y

-- | Substituting names in a PrimExp with other PrimExps
substituteInPrimExp :: Ord v => M.Map v (PrimExp v)
                    -> PrimExp v -> PrimExp v
substituteInPrimExp tab = replaceInPrimExp $ \v t ->
  fromMaybe (LeafExp v t) $ M.lookup v tab<|MERGE_RESOLUTION|>--- conflicted
+++ resolved
@@ -23,34 +23,6 @@
 import           Futhark.Analysis.PrimExp
 import           Futhark.Construct
 import           Futhark.IR
-<<<<<<< HEAD
-
--- | Convert a 'PrimExp' to a Futhark expression.  The provided
--- function converts the leaves.
-primExpToExp :: MonadBinder m =>
-                (v -> m (Exp (Lore m))) -> PrimExp v -> m (Exp (Lore m))
-primExpToExp f (BinOpExp op x y) =
-  BasicOp <$> (BinOp op
-               <$> primExpToSubExp "binop_x" f x
-               <*> primExpToSubExp "binop_y" f y)
-primExpToExp f (CmpOpExp op x y) =
-  BasicOp <$> (CmpOp op
-               <$> primExpToSubExp "cmpop_x" f x
-               <*> primExpToSubExp "cmpop_y" f y)
-primExpToExp f (UnOpExp op x) =
-  BasicOp <$> (UnOp op <$> primExpToSubExp "unop_x" f x)
-primExpToExp f (ConvOpExp op x) =
-  BasicOp <$> (ConvOp op <$> primExpToSubExp "convop_x" f x)
-primExpToExp _ (ValueExp v) =
-  return $ BasicOp $ SubExp $ Constant v
-primExpToExp f (FunExp h args t) =
-  Apply (nameFromString h) <$> args' <*> pure [primRetType t] <*>
-  pure (Safe, noLoc, [])
-  where args' = zip <$> mapM (primExpToSubExp "apply_arg" f) args <*> pure (repeat Observe)
-primExpToExp f (LeafExp v _) =
-  f v
-=======
->>>>>>> c826dfc2
 
 instance ToExp v => ToExp (PrimExp v) where
   toExp (BinOpExp op x y) =
@@ -73,11 +45,7 @@
 -- | Convert an expression to a 'PrimExp'.  The provided function is
 -- used to convert expressions that are not trivially 'PrimExp's.
 -- This includes constants and variable names, which are passed as
-<<<<<<< HEAD
--- 'SubExp's.
-=======
 -- t'SubExp's.
->>>>>>> c826dfc2
 primExpFromExp :: (Fail.MonadFail m, Decorations lore) =>
                   (VName -> m (PrimExp v)) -> Exp lore -> m (PrimExp v)
 primExpFromExp f (BasicOp (BinOp op x y)) =
