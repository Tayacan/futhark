{-# LANGUAGE ConstraintKinds #-}
{-# LANGUAGE FlexibleContexts #-}
{-# LANGUAGE FlexibleInstances #-}
{-# LANGUAGE GeneralizedNewtypeDeriving #-}
{-# LANGUAGE Trustworthy #-}
{-# LANGUAGE UndecidableInstances #-}

-- | This module provides facilities for transforming Futhark programs
-- such that names are unique, via the 'renameProg' function.
module Futhark.Transform.Rename
<<<<<<< HEAD
  (
  -- * Renaming programs
   renameProg
  -- * Renaming parts of a program.
  --
  -- These all require execution in a 'MonadFreshNames' environment.
  , renameExp
  , renameStm
  , renameBody
  , renameLambda
  , renamePattern
  , renameSomething
  -- * Renaming annotations
  , RenameM
  , substituteRename
  , renamingStms
  , Rename (..)
  , Renameable
=======
  ( -- * Renaming programs
    renameProg,

    -- * Renaming parts of a program.

    --
    -- These all require execution in a 'MonadFreshNames' environment.
    renameExp,
    renameStm,
    renameBody,
    renameLambda,
    renamePattern,

    -- * Renaming annotations
    RenameM,
    substituteRename,
    renamingStms,
    Rename (..),
    Renameable,
>>>>>>> 3cfc932a
  )
where

import Control.Monad.Reader
import Control.Monad.State
import qualified Data.Map.Strict as M
import Data.Maybe
import Futhark.FreshNames hiding (newName)
import Futhark.IR.Prop.Names
import Futhark.IR.Prop.Patterns
import Futhark.IR.Syntax
import Futhark.IR.Traversals
import Futhark.MonadFreshNames (MonadFreshNames (..), modifyNameSource, newName)
import Futhark.Transform.Substitute

runRenamer :: RenameM a -> VNameSource -> (a, VNameSource)
runRenamer (RenameM m) src = runReader (runStateT m src) env
  where
    env = RenameEnv M.empty

-- | Rename variables such that each is unique.  The semantics of the
-- program are unaffected, under the assumption that the program was
-- correct to begin with.  In particular, the renaming may make an
-- invalid program valid.
renameProg ::
  (Renameable lore, MonadFreshNames m) =>
  Prog lore ->
  m (Prog lore)
renameProg prog = modifyNameSource $
  runRenamer $
    renamingStms (progConsts prog) $ \consts -> do
      funs <- mapM rename (progFuns prog)
      return prog {progConsts = consts, progFuns = funs}

-- | Rename bound variables such that each is unique.  The semantics
-- of the expression is unaffected, under the assumption that the
-- expression was correct to begin with.  Any free variables are left
-- untouched.
renameExp ::
  (Renameable lore, MonadFreshNames m) =>
  Exp lore ->
  m (Exp lore)
renameExp = modifyNameSource . runRenamer . rename

-- | Rename bound variables such that each is unique.  The semantics
-- of the binding is unaffected, under the assumption that the
-- binding was correct to begin with.  Any free variables are left
-- untouched, as are the names in the pattern of the binding.
renameStm ::
  (Renameable lore, MonadFreshNames m) =>
  Stm lore ->
  m (Stm lore)
renameStm binding = do
  e <- renameExp $ stmExp binding
  return binding {stmExp = e}

-- | Rename bound variables such that each is unique.  The semantics
-- of the body is unaffected, under the assumption that the body was
-- correct to begin with.  Any free variables are left untouched.
renameBody ::
  (Renameable lore, MonadFreshNames m) =>
  Body lore ->
  m (Body lore)
renameBody = modifyNameSource . runRenamer . rename

-- | Rename bound variables such that each is unique.  The semantics
-- of the lambda is unaffected, under the assumption that the body was
-- correct to begin with.  Any free variables are left untouched.
-- Note in particular that the parameters of the lambda are renamed.
renameLambda ::
  (Renameable lore, MonadFreshNames m) =>
  Lambda lore ->
  m (Lambda lore)
renameLambda = modifyNameSource . runRenamer . rename

-- | Produce an equivalent pattern but with each pattern element given
-- a new name.
renamePattern ::
  (Rename dec, MonadFreshNames m) =>
  PatternT dec ->
  m (PatternT dec)
renamePattern = modifyNameSource . runRenamer . rename'
  where
    rename' pat = bind (patternNames pat) $ rename pat

<<<<<<< HEAD
-- | Rename the bound variables in something (does not affect free variables).
renameSomething :: (Rename a, MonadFreshNames m) =>
                 a -> m a
renameSomething = modifyNameSource . runRenamer . rename

newtype RenameEnv = RenameEnv { envNameMap :: M.Map VName VName }
=======
newtype RenameEnv = RenameEnv {envNameMap :: M.Map VName VName}
>>>>>>> 3cfc932a

-- | The monad in which renaming is performed.
newtype RenameM a = RenameM (StateT VNameSource (Reader RenameEnv) a)
  deriving
    ( Functor,
      Applicative,
      Monad,
      MonadFreshNames,
      MonadReader RenameEnv
    )

-- | Produce a map of the substitutions that should be performed by
-- the renamer.
renamerSubstitutions :: RenameM Substitutions
renamerSubstitutions = asks envNameMap

-- | Perform a renaming using the 'Substitute' instance.  This only
-- works if the argument does not itself perform any name binding, but
-- it can save on boilerplate for simple types.
substituteRename :: Substitute a => a -> RenameM a
substituteRename x = do
  substs <- renamerSubstitutions
  return $ substituteNames substs x

-- | Members of class 'Rename' can be uniquely renamed.
class Rename a where
  -- | Rename the given value such that it does not contain shadowing,
  -- and has incorporated any substitutions present in the 'RenameM'
  -- environment.
  rename :: a -> RenameM a

instance Rename VName where
  rename name = asks (fromMaybe name . M.lookup name . envNameMap)

instance Rename a => Rename [a] where
  rename = mapM rename

instance (Rename a, Rename b) => Rename (a, b) where
  rename (a, b) = (,) <$> rename a <*> rename b

instance (Rename a, Rename b, Rename c) => Rename (a, b, c) where
  rename (a, b, c) = do
    a' <- rename a
    b' <- rename b
    c' <- rename c
    return (a', b', c')

instance Rename a => Rename (Maybe a) where
  rename = maybe (return Nothing) (fmap Just . rename)

instance Rename Bool where
  rename = return

instance Rename Ident where
  rename (Ident name tp) = do
    name' <- rename name
    tp' <- rename tp
    return $ Ident name' tp'

bind :: [VName] -> RenameM a -> RenameM a
bind vars body = do
  vars' <- mapM newName vars
  -- This works because map union prefers elements from left
  -- operand.
  local (bind' vars') body
  where
    bind' vars' env =
      env
        { envNameMap =
            M.fromList (zip vars vars')
              `M.union` envNameMap env
        }

-- | Rename some statements, then execute an action with the name
-- substitutions induced by the statements active.
renamingStms :: Renameable lore => Stms lore -> (Stms lore -> RenameM a) -> RenameM a
renamingStms stms m = descend mempty stms
  where
    descend stms' rem_stms = case stmsHead rem_stms of
      Nothing -> m stms'
      Just (stm, rem_stms') -> bind (patternNames $ stmPattern stm) $ do
        stm' <- rename stm
        descend (stms' <> oneStm stm') rem_stms'

instance Renameable lore => Rename (FunDef lore) where
  rename (FunDef entry attrs fname ret params body) =
    bind (map paramName params) $ do
      params' <- mapM rename params
      body' <- rename body
      ret' <- rename ret
      return $ FunDef entry attrs fname ret' params' body'

instance Rename SubExp where
  rename (Var v) = Var <$> rename v
  rename (Constant v) = return $ Constant v

instance Rename dec => Rename (Param dec) where
  rename (Param name dec) = Param <$> rename name <*> rename dec

instance Rename dec => Rename (PatternT dec) where
  rename (Pattern context values) = Pattern <$> rename context <*> rename values

instance Rename dec => Rename (PatElemT dec) where
  rename (PatElem ident dec) = PatElem <$> rename ident <*> rename dec

instance Rename Certificates where
  rename (Certificates cs) = Certificates <$> rename cs

instance Rename Attrs where
  rename = pure

instance Rename dec => Rename (StmAux dec) where
  rename (StmAux cs attrs dec) =
    StmAux <$> rename cs <*> rename attrs <*> rename dec

instance Renameable lore => Rename (Body lore) where
  rename (Body dec stms res) = do
    dec' <- rename dec
    renamingStms stms $ \stms' ->
      Body dec' stms' <$> rename res

instance Renameable lore => Rename (Stm lore) where
  rename (Let pat elore e) = Let <$> rename pat <*> rename elore <*> rename e

instance Renameable lore => Rename (Exp lore) where
  rename (DoLoop ctx val form loopbody) = do
    let (ctxparams, ctxinit) = unzip ctx
        (valparams, valinit) = unzip val
    ctxinit' <- mapM rename ctxinit
    valinit' <- mapM rename valinit
    case form of
      -- It is important that 'i' is renamed before the loop_vars, as
      -- 'i' may be used in the annotations for loop_vars (e.g. index
      -- functions).
      ForLoop i it boundexp loop_vars -> bind [i] $ do
        let (loop_params, loop_arrs) = unzip loop_vars
        boundexp' <- rename boundexp
        loop_arrs' <- rename loop_arrs
        bind
          ( map paramName (ctxparams ++ valparams)
              ++ map paramName loop_params
          )
          $ do
            ctxparams' <- mapM rename ctxparams
            valparams' <- mapM rename valparams
            loop_params' <- mapM rename loop_params
            i' <- rename i
            loopbody' <- rename loopbody
            return $
              DoLoop
                (zip ctxparams' ctxinit')
                (zip valparams' valinit')
                ( ForLoop i' it boundexp' $
                    zip loop_params' loop_arrs'
                )
                loopbody'
      WhileLoop cond ->
        bind (map paramName $ ctxparams ++ valparams) $ do
          ctxparams' <- mapM rename ctxparams
          valparams' <- mapM rename valparams
          loopbody' <- rename loopbody
          cond' <- rename cond
          return $
            DoLoop
              (zip ctxparams' ctxinit')
              (zip valparams' valinit')
              (WhileLoop cond')
              loopbody'
  rename e = mapExpM mapper e
    where
      mapper =
        Mapper
          { mapOnBody = const rename,
            mapOnSubExp = rename,
            mapOnVName = rename,
            mapOnRetType = rename,
            mapOnBranchType = rename,
            mapOnFParam = rename,
            mapOnLParam = rename,
            mapOnOp = rename
          }

instance
  Rename shape =>
  Rename (TypeBase shape u)
  where
  rename (Array et size u) = do
    size' <- rename size
    return $ Array et size' u
  rename (Prim et) = return $ Prim et
  rename (Mem space) = pure $ Mem space

instance Renameable lore => Rename (Lambda lore) where
  rename (Lambda params body ret) =
    bind (map paramName params) $ do
      params' <- mapM rename params
      body' <- rename body
      ret' <- mapM rename ret
      return $ Lambda params' body' ret'

instance Rename Names where
  rename = fmap namesFromList . mapM rename . namesToList

instance Rename Rank where
  rename = return

instance Rename d => Rename (ShapeBase d) where
  rename (Shape l) = Shape <$> mapM rename l

instance Rename ExtSize where
  rename (Free se) = Free <$> rename se
  rename (Ext x) = return $ Ext x

instance Rename () where
  rename = return

instance Rename d => Rename (DimIndex d) where
  rename (DimFix i) = DimFix <$> rename i
  rename (DimSlice i n s) = DimSlice <$> rename i <*> rename n <*> rename s

-- | Lores in which all annotations are renameable.
type Renameable lore =
  ( Rename (LetDec lore),
    Rename (ExpDec lore),
    Rename (BodyDec lore),
    Rename (FParamInfo lore),
    Rename (LParamInfo lore),
    Rename (RetType lore),
    Rename (BranchType lore),
    Rename (Op lore)
  )<|MERGE_RESOLUTION|>--- conflicted
+++ resolved
@@ -8,26 +8,6 @@
 -- | This module provides facilities for transforming Futhark programs
 -- such that names are unique, via the 'renameProg' function.
 module Futhark.Transform.Rename
-<<<<<<< HEAD
-  (
-  -- * Renaming programs
-   renameProg
-  -- * Renaming parts of a program.
-  --
-  -- These all require execution in a 'MonadFreshNames' environment.
-  , renameExp
-  , renameStm
-  , renameBody
-  , renameLambda
-  , renamePattern
-  , renameSomething
-  -- * Renaming annotations
-  , RenameM
-  , substituteRename
-  , renamingStms
-  , Rename (..)
-  , Renameable
-=======
   ( -- * Renaming programs
     renameProg,
 
@@ -40,6 +20,7 @@
     renameBody,
     renameLambda,
     renamePattern,
+    renameSomething,
 
     -- * Renaming annotations
     RenameM,
@@ -47,7 +28,6 @@
     renamingStms,
     Rename (..),
     Renameable,
->>>>>>> 3cfc932a
   )
 where
 
@@ -133,16 +113,14 @@
   where
     rename' pat = bind (patternNames pat) $ rename pat
 
-<<<<<<< HEAD
 -- | Rename the bound variables in something (does not affect free variables).
-renameSomething :: (Rename a, MonadFreshNames m) =>
-                 a -> m a
+renameSomething ::
+  (Rename a, MonadFreshNames m) =>
+  a ->
+  m a
 renameSomething = modifyNameSource . runRenamer . rename
 
-newtype RenameEnv = RenameEnv { envNameMap :: M.Map VName VName }
-=======
 newtype RenameEnv = RenameEnv {envNameMap :: M.Map VName VName}
->>>>>>> 3cfc932a
 
 -- | The monad in which renaming is performed.
 newtype RenameM a = RenameM (StateT VNameSource (Reader RenameEnv) a)
