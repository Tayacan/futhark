{-# LANGUAGE UndecidableInstances #-}
{-# OPTIONS_GHC -fno-warn-orphans #-}
{-# LANGUAGE FlexibleContexts     #-}
{-# LANGUAGE FlexibleInstances    #-}
-- | Futhark prettyprinter.  This module defines 'Pretty' instances
-- for the AST defined in "Futhark.IR.Syntax",
-- but also a number of convenience functions if you don't want to use
-- the interface from 'Pretty'.
module Futhark.IR.Pretty
  ( prettyTuple
  , pretty
  , PrettyAnnot (..)
  , PrettyLore (..)
  , ppTuple'
  )
  where

import           Data.Foldable (toList)
import           Data.Maybe

import           Futhark.Util.Pretty
import           Futhark.IR.Prop.Patterns
import           Futhark.IR.Syntax

-- | Class for values that may have some prettyprinted annotation.
class PrettyAnnot a where
  ppAnnot :: a -> Maybe Doc

instance PrettyAnnot (PatElemT (TypeBase shape u)) where
  ppAnnot = const Nothing

instance PrettyAnnot (Param (TypeBase shape u)) where
  ppAnnot = const Nothing

instance PrettyAnnot () where
  ppAnnot = const Nothing

-- | The class of lores whose annotations can be prettyprinted.
class (Decorations lore,
       Pretty (RetType lore),
       Pretty (BranchType lore),
       Pretty (Param (FParamInfo lore)),
       Pretty (Param (LParamInfo lore)),
       Pretty (PatElemT (LetDec lore)),
       PrettyAnnot (PatElem lore),
       PrettyAnnot (FParam lore),
       PrettyAnnot (LParam lore),
       Pretty (Op lore)) => PrettyLore lore where
  ppExpLore :: ExpDec lore -> Exp lore -> Maybe Doc
  ppExpLore _ (If _ _ _ (IfDec ts _)) =
    Just $ stack $ map (text . ("-- "++)) $ lines $ pretty $
    text "Branch returns:" <+> ppTuple' ts
  ppExpLore _ _ = Nothing

commastack :: [Doc] -> Doc
commastack = align . stack . punctuate comma

instance Pretty VName where
  ppr (VName vn i) = ppr vn <> text "_" <> text (show i)

instance Pretty NoUniqueness where
  ppr _ = mempty

instance Pretty Commutativity where
  ppr Commutative    = text "commutative"
  ppr Noncommutative = text "noncommutative"

instance Pretty Shape where
  ppr = brackets . commasep . map ppr . shapeDims

instance Pretty a => Pretty (Ext a) where
  ppr (Free e) = ppr e
  ppr (Ext x)  = text "?" <> text (show x)

instance Pretty ExtShape where
  ppr = brackets . commasep . map ppr . shapeDims

instance Pretty Space where
  ppr DefaultSpace = mempty
  ppr (Space s) = text "@" <> text s
  ppr (ScalarSpace d t) = text "@" <> mconcat (map (brackets . ppr) d) <> ppr t

instance Pretty u => Pretty (TypeBase Shape u) where
  ppr (Prim et) = ppr et
  ppr (Array et (Shape ds) u) =
    ppr u <> mconcat (map (brackets . ppr) ds) <> ppr et
  ppr (Mem s) = text "mem" <> ppr s

instance Pretty u => Pretty (TypeBase ExtShape u) where
  ppr (Prim et) = ppr et
  ppr (Array et (Shape ds) u) =
    ppr u <> mconcat (map (brackets . ppr) ds) <> ppr et
  ppr (Mem s) = text "mem" <> ppr s

instance Pretty u => Pretty (TypeBase Rank u) where
  ppr (Prim et) = ppr et
  ppr (Array et (Rank n) u) =
    ppr u <> mconcat (replicate n $ brackets mempty) <> ppr et
  ppr (Mem s) = text "mem" <> ppr s

instance Pretty Ident where
  ppr ident = ppr (identType ident) <+> ppr (identName ident)

instance Pretty SubExp where
  ppr (Var v)      = ppr v
  ppr (Constant v) = ppr v

instance Pretty Certificates where
  ppr (Certificates []) = empty
  ppr (Certificates cs) = text "<" <> commasep (map ppr cs) <> text ">"

instance PrettyLore lore => Pretty (Stms lore) where
  ppr = stack . map ppr . stmsToList

instance PrettyLore lore => Pretty (Body lore) where
  ppr (Body _ stms res)
    | null stms = braces (commasep $ map ppr res)
    | otherwise = stack (map ppr $ stmsToList stms) </>
                  text "in" <+> braces (commasep $ map ppr res)

instance Pretty Attr where
  ppr (AttrAtom v) = ppr v
  ppr (AttrComp f attrs) = ppr f <> parens (commasep $ map ppr attrs)

attrAnnots :: Attrs -> [Doc]
attrAnnots = map f . toList . unAttrs
  where f v = text "#[" <> ppr v <> text "]"

stmAttrAnnots :: Stm lore -> [Doc]
stmAttrAnnots = attrAnnots . stmAuxAttrs . stmAux

instance Pretty (PatElemT dec) => Pretty (PatternT dec) where
  ppr pat = ppPattern (patternContextElements pat) (patternValueElements pat)

instance Pretty (PatElemT b) => Pretty (PatElemT (a,b)) where
  ppr = ppr . fmap snd

instance Pretty (PatElemT Type) where
  ppr (PatElem name t) = ppr t <+> ppr name

instance Pretty (Param b) => Pretty (Param (a,b)) where
  ppr = ppr . fmap snd

instance Pretty (Param DeclType) where
  ppr (Param name t) =
    ppr t <+>
    ppr name

instance Pretty (Param Type) where
  ppr (Param name t) =
    ppr t <+>
    ppr name

instance PrettyLore lore => Pretty (Stm lore) where
  ppr bnd@(Let pat (StmAux cs _ dec) e) =
    stmannot $ align $ hang 2 $
    text "let" <+> align (ppr pat) <+>
    case (linebreak, ppExpLore dec e) of
      (True, Nothing) -> equals </> e'
      (_, Just ann) -> equals </> (ann </> e')
      (False, Nothing) -> equals <+/> e'
    where e' | linebreak = ppr cs </> ppr e
             | otherwise = ppr cs <> ppr e
          linebreak = case e of
                        DoLoop{}           -> True
                        Op{}               -> True
                        If{}               -> True
                        Apply{}            -> True
                        BasicOp ArrayLit{} -> False
                        BasicOp Assert{}   -> True
                        _                  -> cs /= mempty

          stmannot =
<<<<<<< HEAD
            case attrAnnots bnd <>
=======
            case stmAttrAnnots bnd <>
>>>>>>> b4e7a14f
                 mapMaybe ppAnnot (patternElements $ stmPattern bnd) of
              []     -> id
              annots -> (align (stack annots) </>)

instance Pretty BasicOp where
  ppr (SubExp se) = ppr se
  ppr (Opaque e) = text "opaque" <> apply [ppr e]
  ppr (ArrayLit [] rt) =
    text "empty" <> parens (ppr rt)
  ppr (ArrayLit es rt) =
    case rt of
      Array {} -> brackets $ commastack $ map ppr es
      _        -> brackets $ commasep   $ map ppr es
  ppr (BinOp bop x y) = ppr bop <> parens (ppr x <> comma <+> ppr y)
  ppr (CmpOp op x y) = ppr op <> parens (ppr x <> comma <+> ppr y)
  ppr (ConvOp conv x) =
    text (convOpFun conv) <+> ppr fromtype <+> ppr x <+> text "to" <+> ppr totype
    where (fromtype, totype) = convOpType conv
  ppr (UnOp op e) = ppr op <+> pprPrec 9 e
  ppr (Index v idxs) =
    ppr v <> brackets (commasep (map ppr idxs))
  ppr (Update src idxs se) =
    ppr src <+> text "with" <+> brackets (commasep (map ppr idxs)) <+>
    text "<-" <+> ppr se
  ppr (Iota e x s et) = text "iota" <> et' <> apply [ppr e, ppr x, ppr s]
    where et' = text $ show $ primBitSize $ IntType et
  ppr (Replicate ne ve) =
    text "replicate" <> apply [ppr ne, align (ppr ve)]
  ppr (Scratch t shape) =
    text "scratch" <> apply (ppr t : map ppr shape)
  ppr (Reshape shape e) =
    text "reshape" <> apply [apply (map ppr shape), ppr e]
  ppr (Rearrange perm e) =
    text "rearrange" <> apply [apply (map ppr perm), ppr e]
  ppr (Rotate es e) =
    text "rotate" <> apply [apply (map ppr es), ppr e]
  ppr (Concat i x ys _) =
    text "concat" <> text "@" <> ppr i <> apply (ppr x : map ppr ys)
  ppr (Copy e) = text "copy" <> parens (ppr e)
  ppr (Manifest perm e) = text "manifest" <> apply [apply (map ppr perm), ppr e]
  ppr (Assert e msg (loc, _)) =
    text "assert" <> apply [ppr e, ppr msg, text $ show $ locStr loc]

instance Pretty a => Pretty (ErrorMsg a) where
  ppr (ErrorMsg parts) = commasep $ map p parts
    where p (ErrorString s) = text $ show s
          p (ErrorInt32 x) = ppr x

instance PrettyLore lore => Pretty (Exp lore) where
  ppr (If c t f (IfDec _ ifsort)) =
    text "if" <+> info' <+> ppr c </>
    text "then" <+> maybeNest t <+>
    text "else" <+> maybeNest f
    where info' = case ifsort of IfNormal -> mempty
                                 IfFallback -> text "<fallback>"
                                 IfEquiv -> text "<equiv>"
          maybeNest b | null $ bodyStms b = ppr b
                      | otherwise         = nestedBlock "{" "}" $ ppr b
  ppr (BasicOp op) = ppr op
  ppr (Apply fname args _ (safety, _, _)) =
    text (nameToString fname) <> safety' <> apply (map (align . pprArg) args)
    where pprArg (arg, Consume) = text "*" <> ppr arg
          pprArg (arg, _)       = ppr arg
          safety' = case safety of Unsafe -> text "<unsafe>"
                                   Safe   -> mempty
  ppr (Op op) = ppr op
  ppr (DoLoop ctx val form loopbody) =
    annot (mapMaybe ppAnnot (ctxparams++valparams)) $
    text "loop" <+> ppPattern ctxparams valparams <+>
    equals <+> ppTuple' (ctxinit++valinit) </>
    (case form of
      ForLoop i it bound [] ->
        text "for" <+> align (ppr i <> text ":" <> ppr it <+>
                              text "<" <+> align (ppr bound))
      ForLoop i it bound loop_vars ->
        annot (mapMaybe (ppAnnot . fst) loop_vars) $
        text "for" <+> align (ppr i <> text ":" <> ppr it <+>
                              text "<" <+> align (ppr bound) </>
                             stack (map pprLoopVar loop_vars))
      WhileLoop cond ->
        text "while" <+> ppr cond
    ) <+> text "do" <+> nestedBlock "{" "}" (ppr loopbody)
    where (ctxparams, ctxinit) = unzip ctx
          (valparams, valinit) = unzip val
          pprLoopVar (p,a) = ppr p <+> text "in" <+> ppr a

instance PrettyLore lore => Pretty (Lambda lore) where
  ppr (Lambda [] _ []) = text "nilFn"
  ppr (Lambda params body rettype) =
    annot (mapMaybe ppAnnot params) $
    text "fn" <+> ppTuple' rettype <+/>
    align (parens (commasep (map ppr params))) <+>
    text "=>" </> indent 2 (ppr body)

instance PrettyLore lore => Pretty (FunDef lore) where
  ppr (FunDef entry attrs name rettype fparams body) =
    annot (mapMaybe ppAnnot fparams <> attrAnnots attrs) $
    text fun <+> ppTuple' rettype <+/>
    text (nameToString name) <+>
    apply (map ppr fparams) <+>
    equals <+> nestedBlock "{" "}" (ppr body)
    where fun | isJust entry = "entry"
              | otherwise    = "fun"

instance PrettyLore lore => Pretty (Prog lore) where
  ppr (Prog consts funs) =
    stack $ punctuate line $ ppr consts : map ppr funs

instance Pretty d => Pretty (DimChange d) where
  ppr (DimCoercion se) = text "~" <> ppr se
  ppr (DimNew      se) = ppr se

instance Pretty d => Pretty (DimIndex d) where
  ppr (DimFix i)       = ppr i
  ppr (DimSlice i n s) = ppr i <> text ":+" <> ppr n <> text "*" <> ppr s

ppPattern :: (Pretty a, Pretty b) => [a] -> [b] -> Doc
ppPattern [] bs = braces $ commasep $ map ppr bs
ppPattern as bs = braces $ commasep (map ppr as) <> semi </> commasep (map ppr bs)

-- | Like 'prettyTuple', but produces a 'Doc'.
ppTuple' :: Pretty a => [a] -> Doc
ppTuple' ets = braces $ commasep $ map ppr ets<|MERGE_RESOLUTION|>--- conflicted
+++ resolved
@@ -171,11 +171,7 @@
                         _                  -> cs /= mempty
 
           stmannot =
-<<<<<<< HEAD
-            case attrAnnots bnd <>
-=======
             case stmAttrAnnots bnd <>
->>>>>>> b4e7a14f
                  mapMaybe ppAnnot (patternElements $ stmPattern bnd) of
               []     -> id
               annots -> (align (stack annots) </>)
