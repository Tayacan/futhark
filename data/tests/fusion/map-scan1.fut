--- conflicted
+++ resolved
@@ -5,13 +5,9 @@
 -- output {
 --   [3, 7, 12, 18, 25, 33, 42]
 -- }
-<<<<<<< HEAD
 -- structure {
 --   Scanomap 1
 -- }
-fun [int] main([int] a) =
-=======
 fun []int main([]int a) =
->>>>>>> 4acabca0
   let b = scan(+, 0, map(+2,a)) in
   b